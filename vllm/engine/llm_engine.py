import copy
from collections import defaultdict
import os
import time
<<<<<<< HEAD
from functools import partial
from typing import TYPE_CHECKING, Any, Iterable, List, Optional, Tuple, Union, Dict
=======
from typing import (TYPE_CHECKING, Any, Dict, Iterable, List, Optional, Tuple,
                    Union)
>>>>>>> 28c3f121

from vllm.config import (CacheConfig, ModelConfig, ParallelConfig,
                         SchedulerConfig)
from vllm.core.scheduler import Scheduler, SchedulerOutputs
from vllm.engine.arg_utils import EngineArgs
from vllm.engine.metrics import record_metrics
from vllm.engine.ray_utils import RayWorkerVllm, initialize_cluster, ray
from vllm.logger import init_logger
from vllm.outputs import RequestOutput
from vllm.sampling_params import SamplingParams
from vllm.sequence import (SamplerOutput, Sequence, SequenceGroup,
<<<<<<< HEAD
                           SequenceGroupMetadata, SequenceGroupMetadataDelta, SequenceGroupOutput,
                           SequenceOutput, SequenceStatus, ExecuteModelData)
from vllm.transformers_utils.tokenizer import (detokenize_incrementally,
                                               get_tokenizer)
from vllm.utils import Counter
import msgspec
=======
                           SequenceGroupOutput, SequenceOutput, SequenceStatus)
from vllm.transformers_utils.tokenizer import (detokenize_incrementally,
                                               get_tokenizer)
from vllm.utils import Counter, set_cuda_visible_devices, get_ip, get_open_port
>>>>>>> 28c3f121

if ray:
    from ray.util.scheduling_strategies import PlacementGroupSchedulingStrategy

if TYPE_CHECKING:
    from ray.util.placement_group import PlacementGroup

logger = init_logger(__name__)

_LOGGING_INTERVAL_SEC = 5


class LLMEngine:
    """An LLM engine that receives requests and generates texts.

    This is the main class for the vLLM engine. It receives requests
    from clients and generates texts from the LLM. It includes a tokenizer, a
    language model (possibly distributed across multiple GPUs), and GPU memory
    space allocated for intermediate states (aka KV cache). This class utilizes
    iteration-level scheduling and efficient memory management to maximize the
    serving throughput.

    The `LLM` class wraps this class for offline batched inference and the
    `AsyncLLMEngine` class wraps this class for online serving.

    NOTE: The config arguments are derived from the `EngineArgs` class. For the
    comprehensive list of arguments, see `EngineArgs`.

    Args:
        model_config: The configuration related to the LLM model.
        cache_config: The configuration related to the KV cache memory
            management.
        parallel_config: The configuration related to distributed execution.
        scheduler_config: The configuration related to the request scheduler.
        placement_group: Ray placement group for distributed execution.
            Required for distributed execution.
        log_stats: Whether to log statistics.
    """

    def __init__(
        self,
        model_config: ModelConfig,
        cache_config: CacheConfig,
        parallel_config: ParallelConfig,
        scheduler_config: SchedulerConfig,
        placement_group: Optional["PlacementGroup"],
        log_stats: bool,
    ) -> None:
        logger.info(
            "Initializing an LLM engine with config: "
            f"model={model_config.model!r}, "
            f"tokenizer={model_config.tokenizer!r}, "
            f"tokenizer_mode={model_config.tokenizer_mode}, "
            f"revision={model_config.revision}, "
            f"tokenizer_revision={model_config.tokenizer_revision}, "
            f"trust_remote_code={model_config.trust_remote_code}, "
            f"dtype={model_config.dtype}, "
            f"max_seq_len={model_config.max_model_len}, "
            f"download_dir={model_config.download_dir!r}, "
            f"load_format={model_config.load_format}, "
            f"tensor_parallel_size={parallel_config.tensor_parallel_size}, "
            f"quantization={model_config.quantization}, "
            f"enforce_eager={model_config.enforce_eager}, "
            f"seed={model_config.seed})")
        # TODO(woosuk): Print more configs in debug mode.

        self.model_config = model_config
        self.cache_config = cache_config
        self.parallel_config = parallel_config
        self.scheduler_config = scheduler_config
        self.log_stats = log_stats
        self._verify_args()

        self.tokenizer = get_tokenizer(
            model_config.tokenizer,
            tokenizer_mode=model_config.tokenizer_mode,
            trust_remote_code=model_config.trust_remote_code,
            tokenizer_revision=model_config.tokenizer_revision,
            revision=model_config.revision)
        self.seq_counter = Counter()

        # Create the parallel GPU workers.
        if self.parallel_config.worker_use_ray:
            # Disable Ray usage stats collection.
            ray_usage = os.environ.get("RAY_USAGE_STATS_ENABLED", "0")
            if ray_usage != "1":
                os.environ["RAY_USAGE_STATS_ENABLED"] = "0"
            self._init_workers_ray(placement_group)
        else:
            self._init_workers()

        # Profile the memory usage and initialize the cache.
        self._init_cache()

        # Create the scheduler.
        self.scheduler = Scheduler(scheduler_config, cache_config)

        # Logging.
        self.last_logging_time = 0.0
        # List of (timestamp, num_tokens)
        self.num_prompt_tokens: List[Tuple[float, int]] = []
        # List of (timestamp, num_tokens)
        self.num_generation_tokens: List[Tuple[float, int]] = []
        if self.parallel_config.use_ray_compiled_dag:
            # NOTE: TODO(sang): Right now, after this method,
            # the actor cannot receive new actor calls.
            # It is planned to be fixed.
            self.forward_dag = self._compiled_dag_init_dag()

        self.encoder = msgspec.msgpack.Encoder()
        self.decoder = msgspec.msgpack.Decoder(SamplerOutput)
        self.prev_done_seq_group_ids = set()

    def _init_workers(self):
        # Lazy import the Worker to avoid importing torch.cuda/xformers
        # before CUDA_VISIBLE_DEVICES is set in the Worker
        from vllm.worker.worker import Worker

        assert self.parallel_config.world_size == 1, (
            "Ray is required if parallel_config.world_size > 1.")

        self.workers: List[Worker] = []
        distributed_init_method = f"tcp://{get_ip()}:{get_open_port()}"
        self.driver_worker = Worker(
            self.model_config,
            self.parallel_config,
            self.scheduler_config,
            local_rank=0,
            rank=0,
            distributed_init_method=distributed_init_method,
            is_driver_worker=True,
        )
        self._run_workers("init_model")
        self._run_workers("load_model")

    def _init_workers_ray(self, placement_group: "PlacementGroup",
                          **ray_remote_kwargs):
        if self.parallel_config.tensor_parallel_size == 1:
            num_gpus = self.cache_config.gpu_memory_utilization
        else:
            num_gpus = 1

        self.driver_dummy_worker: RayWorkerVllm = None
        self.workers: List[RayWorkerVllm] = []

        driver_ip = get_ip()
        for bundle_id, bundle in enumerate(placement_group.bundle_specs):
            if not bundle.get("GPU", 0):
                continue
            scheduling_strategy = PlacementGroupSchedulingStrategy(
                placement_group=placement_group,
                placement_group_capture_child_tasks=True,
                placement_group_bundle_index=bundle_id,
            )
            worker = ray.remote(
                num_cpus=0,
                num_gpus=num_gpus,
                scheduling_strategy=scheduling_strategy,
                **ray_remote_kwargs,
            )(RayWorkerVllm).remote(self.model_config.trust_remote_code)

            worker_ip = ray.get(worker.get_node_ip.remote())
            if worker_ip == driver_ip and self.driver_dummy_worker is None:
                # If the worker is on the same node as the driver, we use it
                # as the resource holder for the driver process.
                self.driver_dummy_worker = worker
            else:
                self.workers.append(worker)

        if self.driver_dummy_worker is None:
            raise ValueError(
                "Ray does not allocate any GPUs on the driver node. Consider "
                "adjusting the Ray placement group or running the driver on a "
                "GPU node.")

        driver_node_id, driver_gpu_ids = ray.get(
            self.driver_dummy_worker.get_node_and_gpu_ids.remote())
        worker_node_and_gpu_ids = ray.get(
            [worker.get_node_and_gpu_ids.remote() for worker in self.workers])

        node_workers = defaultdict(list)
        node_gpus = defaultdict(list)

        node_workers[driver_node_id].append(0)
        node_gpus[driver_node_id].extend(driver_gpu_ids)
        for i, (node_id, gpu_ids) in enumerate(worker_node_and_gpu_ids,
                                               start=1):
            node_workers[node_id].append(i)
            node_gpus[node_id].extend(gpu_ids)
        for node_id, gpu_ids in node_gpus.items():
            node_gpus[node_id] = sorted(gpu_ids)

        # Set CUDA_VISIBLE_DEVICES for the driver.
        set_cuda_visible_devices(node_gpus[driver_node_id])
        for worker, (node_id, _) in zip(self.workers, worker_node_and_gpu_ids):
            worker.set_cuda_visible_devices.remote(node_gpus[node_id])

        distributed_init_method = f"tcp://{driver_ip}:{get_open_port()}"

        # Lazy import the Worker to avoid importing torch.cuda/xformers
        # before CUDA_VISIBLE_DEVICES is set in the Worker
        from vllm.worker.worker import Worker

        # Initialize torch distributed process group for the workers.
        model_config = copy.deepcopy(self.model_config)
        parallel_config = copy.deepcopy(self.parallel_config)
        scheduler_config = copy.deepcopy(self.scheduler_config)

        for rank, (worker, (node_id,
                            _)) in enumerate(zip(self.workers,
                                                 worker_node_and_gpu_ids),
                                             start=1):
            local_rank = node_workers[node_id].index(rank)
            worker.init_worker.remote(
                lambda rank=rank, local_rank=local_rank: Worker(
                    model_config,
                    parallel_config,
                    scheduler_config,
                    local_rank,
                    rank,
                    distributed_init_method,
                ))

        driver_rank = 0
        driver_local_rank = node_workers[driver_node_id].index(driver_rank)
        self.driver_worker = Worker(
            model_config,
            parallel_config,
            scheduler_config,
            driver_local_rank,
            driver_rank,
            distributed_init_method,
            is_driver_worker=True,
        )

        self._run_workers("init_model")
        self._run_workers(
            "load_model",
            max_concurrent_workers=self.parallel_config.
            max_parallel_loading_workers,
        )

    def _verify_args(self) -> None:
        self.model_config.verify_with_parallel_config(self.parallel_config)
        self.cache_config.verify_with_parallel_config(self.parallel_config)

    def _init_cache(self) -> None:
        """Profiles the memory usage and initializes the KV cache."""
        # Get the maximum number of blocks that can be allocated on GPU and CPU.
        num_blocks = self._run_workers(
            "profile_num_available_blocks",
            block_size=self.cache_config.block_size,
            gpu_memory_utilization=self.cache_config.gpu_memory_utilization,
            cpu_swap_space=self.cache_config.swap_space_bytes,
        )

        # Since we use a shared centralized controller, we take the minimum
        # number of blocks across all workers to make sure all the memory
        # operators can be applied to all workers.
        num_gpu_blocks = min(b[0] for b in num_blocks)
        num_cpu_blocks = min(b[1] for b in num_blocks)
        # FIXME(woosuk): Change to debug log.
        logger.info(f"# GPU blocks: {num_gpu_blocks}, "
                    f"# CPU blocks: {num_cpu_blocks}")

        if num_gpu_blocks <= 0:
            raise ValueError("No available memory for the cache blocks. "
                             "Try increasing `gpu_memory_utilization` when "
                             "initializing the engine.")
        max_seq_len = self.cache_config.block_size * num_gpu_blocks
        if self.model_config.max_model_len > max_seq_len:
            raise ValueError(
                f"The model's max seq len ({self.model_config.max_model_len}) "
                "is larger than the maximum number of tokens that can be "
                f"stored in KV cache ({max_seq_len}). Try increasing "
                "`gpu_memory_utilization` or decreasing `max_model_len` when "
                "initializing the engine.")

        self.cache_config.num_gpu_blocks = num_gpu_blocks
        self.cache_config.num_cpu_blocks = num_cpu_blocks

        # Initialize the cache.
        self._run_workers("init_cache_engine", cache_config=self.cache_config)
        # Warm up the model. This includes capturing the model into CUDA graph
        # if enforce_eager is False.
        self._run_workers("warm_up_model")

    @classmethod
    def from_engine_args(cls, engine_args: EngineArgs) -> "LLMEngine":
        """Creates an LLM engine from the engine arguments."""
        # Create the engine configs.
        engine_configs = engine_args.create_engine_configs()
        parallel_config = engine_configs[2]
        # Initialize the cluster.
        placement_group = initialize_cluster(parallel_config)
        # Create the LLM engine.
        engine = cls(*engine_configs,
                     placement_group,
                     log_stats=not engine_args.disable_log_stats)
        return engine

    def add_request(
        self,
        request_id: str,
        prompt: Optional[str],
        sampling_params: SamplingParams,
        prompt_token_ids: Optional[List[int]] = None,
        arrival_time: Optional[float] = None,
    ) -> None:
        """Add a request to the engine's request pool.

        The request is added to the request pool and will be processed by the
        scheduler as `engine.step()` is called. The exact scheduling policy is
        determined by the scheduler.

        Args:
            request_id: The unique ID of the request.
            prompt: The prompt string. Can be None if prompt_token_ids is
                provided.
            sampling_params: The sampling parameters for text generation.
            prompt_token_ids: The token IDs of the prompt. If None, we
                use the tokenizer to convert the prompts to token IDs.
            arrival_time: The arrival time of the request. If None, we use
                the current monotonic time.
        """
        if arrival_time is None:
            arrival_time = time.monotonic()
        if prompt_token_ids is None:
            assert prompt is not None
            prompt_token_ids = self.tokenizer.encode(prompt)

        # Create the sequences.
        block_size = self.cache_config.block_size
        seq_id = next(self.seq_counter)
        seq = Sequence(seq_id, prompt, prompt_token_ids, block_size)

        # Create the sequence group.
        seq_group = SequenceGroup(request_id, [seq], sampling_params,
                                  arrival_time)

        # Add the sequence group to the scheduler.
        self.scheduler.add_seq_group(seq_group)

    def abort_request(self, request_id: Union[str, Iterable[str]]) -> None:
        """Aborts a request(s) with the given ID.

        Args:
            request_id: The ID(s) of the request to abort.
        """
        self.scheduler.abort_seq_group(request_id)

    def get_model_config(self) -> ModelConfig:
        """Gets the model configuration."""
        return self.model_config

    def get_num_unfinished_requests(self) -> int:
        """Gets the number of unfinished requests."""
        return self.scheduler.get_num_unfinished_seq_groups()

    def has_unfinished_requests(self) -> bool:
        """Returns True if there are unfinished requests."""
        return self.scheduler.has_unfinished_seqs()

<<<<<<< HEAD
    def _schedule(
        self
    ) -> Tuple[List[Union[SequenceGroupMetadata, SequenceGroupMetadataDelta]], SchedulerOutputs,
               List[RequestOutput]]:
        seq_group_metadata_list, scheduler_outputs = self.scheduler.schedule()
        return seq_group_metadata_list, scheduler_outputs, [
            RequestOutput.from_seq_group(seq_group)
            for seq_group in scheduler_outputs.ignored_seq_groups
        ]

=======
>>>>>>> 28c3f121
    def _check_beam_search_early_stopping(
        self,
        early_stopping: Union[bool, str],
        sampling_params: SamplingParams,
        best_running_seq: Sequence,
        current_worst_seq: Sequence,
    ) -> bool:
        assert sampling_params.use_beam_search
        length_penalty = sampling_params.length_penalty
        if early_stopping is True:
            return True

        current_worst_score = (current_worst_seq.get_beam_search_score(
            length_penalty=length_penalty,
            eos_token_id=self.tokenizer.eos_token_id))
        if early_stopping is False:
            highest_attainable_score = (best_running_seq.get_beam_search_score(
                length_penalty=length_penalty,
                eos_token_id=self.tokenizer.eos_token_id))
        else:
            assert early_stopping == "never"
            if length_penalty > 0.0:
                # If length_penalty > 0.0, beam search will prefer longer
                # sequences. The highest attainable score calculation is
                # based on the longest possible sequence length in this case.
                max_possible_length = max(
                    best_running_seq.get_prompt_len() +
                    sampling_params.max_tokens,
                    self.scheduler_config.max_model_len)
                highest_attainable_score = (
                    best_running_seq.get_beam_search_score(
                        length_penalty=length_penalty,
                        eos_token_id=self.tokenizer.eos_token_id,
                        seq_len=max_possible_length))
            else:
                # Otherwise, beam search will prefer shorter sequences. The
                # highest attainable score calculation is based on the current
                # sequence length.
                highest_attainable_score = (
                    best_running_seq.get_beam_search_score(
                        length_penalty=length_penalty,
                        eos_token_id=self.tokenizer.eos_token_id))
        return current_worst_score >= highest_attainable_score

    def _process_sequence_group_outputs(self, seq_group: SequenceGroup,
                                        outputs: SequenceGroupOutput) -> None:
        # Process prompt logprobs
        prompt_logprobs = outputs.prompt_logprobs
        if prompt_logprobs is not None:
            seq_group.prompt_logprobs = prompt_logprobs

        # Process samples
        samples = outputs.samples
        parent_seqs = seq_group.get_seqs(status=SequenceStatus.RUNNING)
        existing_finished_seqs = seq_group.get_finished_seqs()
        parent_child_dict = {
            parent_seq.seq_id: []
            for parent_seq in parent_seqs
        }
        for sample in samples:
            parent_child_dict[sample.parent_seq_id].append(sample)
        # List of (child, parent)
        child_seqs: List[Tuple[Sequence, Sequence]] = []

        # Process the child samples for each parent sequence
        for parent in parent_seqs:
            child_samples: List[SequenceOutput] = parent_child_dict[
                parent.seq_id]
            if len(child_samples) == 0:
                # This parent sequence has no children samples. Remove
                # the parent sequence from the sequence group since it will
                # not be used in the future iterations.
                parent.status = SequenceStatus.FINISHED_ABORTED
                seq_group.remove(parent.seq_id)
                self.scheduler.free_seq(parent)
                continue
            # Fork the parent sequence if there are multiple child samples.
            for child_sample in child_samples[:-1]:
                new_child_seq_id = next(self.seq_counter)
                child = parent.fork(new_child_seq_id)
                child.append_token_id(child_sample.output_token,
                                      child_sample.logprobs)
                child_seqs.append((child, parent))
            # Continue the parent sequence for the last child sample.
            # We reuse the parent sequence here to reduce redundant memory
            # copies, especially when using non-beam search sampling methods.
            last_child_sample = child_samples[-1]
            parent.append_token_id(last_child_sample.output_token,
                                   last_child_sample.logprobs)
            child_seqs.append((parent, parent))

        for seq, _ in child_seqs:
            self._decode_sequence(seq, seq_group.sampling_params)
            self._check_stop(seq, seq_group.sampling_params)

        # Non-beam search case
        if not seq_group.sampling_params.use_beam_search:
            # For newly created child sequences, add them to the sequence group
            # and fork them in block manager if they are not finished.
            for seq, parent in child_seqs:
                if seq is not parent:
                    seq_group.add(seq)
                    if not seq.is_finished():
                        self.scheduler.fork_seq(parent, seq)

            # Free the finished and selected parent sequences' memory in block
            # manager. Keep them in the sequence group as candidate output.
            # NOTE: we need to fork the new sequences before freeing the
            # old sequences.
            for seq, parent in child_seqs:
                if seq is parent and seq.is_finished():
                    self.scheduler.free_seq(seq)
            return

        # Beam search case
        # Select the child sequences to keep in the sequence group.
        selected_child_seqs = []
        unselected_child_seqs = []
        beam_width = seq_group.sampling_params.actual_best_of
        length_penalty = seq_group.sampling_params.length_penalty

        # Select the newly finished sequences with the highest scores
        # to replace existing finished sequences.
        # Tuple of (seq, parent, is_new)
        existing_finished_seqs = [(seq, None, False)
                                  for seq in existing_finished_seqs]
        new_finished_seqs = [(seq, parent, True) for seq, parent in child_seqs
                             if seq.is_finished()]
        all_finished_seqs = existing_finished_seqs + new_finished_seqs
        # Sort the finished sequences by their scores.
        all_finished_seqs.sort(key=lambda x: x[0].get_beam_search_score(
            length_penalty=length_penalty,
            eos_token_id=self.tokenizer.eos_token_id),
                               reverse=True)
        for seq, parent, is_new in all_finished_seqs[:beam_width]:
            if is_new:
                # A newly generated child sequence finishes and has a high
                # score, so we will add it into the sequence group.
                selected_child_seqs.append((seq, parent))
        for seq, parent, is_new in all_finished_seqs[beam_width:]:
            if is_new:
                # A newly generated child sequence finishes but has a low
                # score, so we will not add it into the sequence group.
                # Additionally, if this sequence is a continuation of a
                # parent sequence, we will need remove the parent sequence
                # from the sequence group.
                unselected_child_seqs.append((seq, parent))
            else:
                # An existing finished sequence has a low score, so we will
                # remove it from the sequence group.
                seq_group.remove(seq.seq_id)

        # select the top beam_width sequences from the running
        # sequences for the next iteration to continue the beam
        # search.
        running_child_seqs = [(seq, parent) for seq, parent in child_seqs
                              if not seq.is_finished()]
        # Sort the running sequences by their scores.
        running_child_seqs.sort(key=lambda x: x[0].get_beam_search_score(
            length_penalty=length_penalty,
            eos_token_id=self.tokenizer.eos_token_id),
                                reverse=True)

        # Check if we can stop the beam search.
        if len(running_child_seqs) == 0:
            # No running sequences, stop the beam search.
            stop_beam_search = True
        elif len(all_finished_seqs) < beam_width:
            # Not enough finished sequences, continue the beam search.
            stop_beam_search = False
        else:
            # Check the early stopping criteria
            best_running_seq = running_child_seqs[0][0]
            current_worst_seq = all_finished_seqs[beam_width - 1][0]
            stop_beam_search = self._check_beam_search_early_stopping(
                seq_group.sampling_params.early_stopping,
                seq_group.sampling_params, best_running_seq, current_worst_seq)

        if stop_beam_search:
            # Stop the beam search and remove all the running sequences from
            # the sequence group.
            unselected_child_seqs.extend(running_child_seqs)
        else:
            # Continue the beam search and select the top beam_width sequences
            # to continue the beam search.
            selected_child_seqs.extend(running_child_seqs[:beam_width])
            # The remaining running sequences will not be used in the next
            # iteration. Again, if these sequences are continuations of
            # parent sequences, we will need to remove the parent sequences
            # from the sequence group.
            unselected_child_seqs.extend(running_child_seqs[beam_width:])

        # For newly created child sequences, add them to the sequence group
        # and fork them in block manager if they are not finished.
        for seq, parent in selected_child_seqs:
            if seq is not parent:
                seq_group.add(seq)
                if not seq.is_finished():
                    self.scheduler.fork_seq(parent, seq)

        # Free the finished and selected parent sequences' memory in block
        # manager. Keep them in the sequence group as candidate output.
        for seq, parent in selected_child_seqs:
            if seq is parent and seq.is_finished():
                self.scheduler.free_seq(seq)

        # Remove the unselected parent sequences from the sequence group and
        # free their memory in block manager.
        for seq, parent in unselected_child_seqs:
            if seq is parent:
                # Remove the parent sequence if it is not selected for next
                # iteration
                seq_group.remove(seq.seq_id)
                self.scheduler.free_seq(seq)

    def _process_model_outputs(
            self, output: SamplerOutput,
            scheduler_outputs: SchedulerOutputs) -> List[RequestOutput]:
        # Update the scheduled sequence groups with the model outputs.
        scheduled_seq_groups = scheduler_outputs.scheduled_seq_groups
        for seq_group, outputs in zip(scheduled_seq_groups, output):
            self._process_sequence_group_outputs(seq_group, outputs)

        # Free the finished sequence groups.
        self.scheduler.free_finished_seq_groups()

        # Create the outputs.
        request_outputs: List[RequestOutput] = []
        for seq_group in scheduled_seq_groups:
            request_output = RequestOutput.from_seq_group(seq_group)
            request_outputs.append(request_output)
        for seq_group in scheduler_outputs.ignored_seq_groups:
            request_output = RequestOutput.from_seq_group(seq_group)
            request_outputs.append(request_output)

        if self.log_stats:
            # Log the system stats.
            self._log_system_stats(scheduler_outputs.prompt_run,
                                   scheduler_outputs.num_batched_tokens)
        return request_outputs

    def step(self) -> List[RequestOutput]:
        """Performs one decoding iteration and returns newly generated results.

        This function performs one decoding iteration of the engine. It first
        schedules the sequences to be executed in the next iteration and the
        token blocks to be swapped in/out/copy. Then, it executes the model
        and updates the scheduler with the model outputs. Finally, it decodes
        the sequences and returns the newly generated results.
        """
<<<<<<< HEAD
        seq_group_metadata_list, scheduler_outputs, ignored = self._schedule()
        if scheduler_outputs.is_empty():
            self.prev_done_seq_group_ids.update(
                scheduler_outputs.done_seq_group_ids)
            return ignored

        # Execute the model.
        if not self.parallel_config.use_ray_compiled_dag:
            output = self._run_workers(
                "execute_model",
                seq_group_metadata_list=seq_group_metadata_list,
                blocks_to_swap_in=scheduler_outputs.blocks_to_swap_in,
                blocks_to_swap_out=scheduler_outputs.blocks_to_swap_out,
                blocks_to_copy=scheduler_outputs.blocks_to_copy,
            )
        else:
            output = self._execute_model_compiled_dag(
                seq_group_metadata_list=seq_group_metadata_list,
                blocks_to_swap_in=scheduler_outputs.blocks_to_swap_in,
                blocks_to_swap_out=scheduler_outputs.blocks_to_swap_out,
                blocks_to_copy=scheduler_outputs.blocks_to_copy,
                finished_request_ids_list=list(
                scheduler_outputs.done_seq_group_ids.intersection(
                    self.prev_done_seq_group_ids))
            )
            self.prev_done_seq_group_ids.clear()
=======
        seq_group_metadata_list, scheduler_outputs = self.scheduler.schedule()

        if not scheduler_outputs.is_empty():
            # Execute the model.
            all_outputs = self._run_workers(
                "execute_model",
                driver_kwargs={
                    "seq_group_metadata_list": seq_group_metadata_list,
                    "blocks_to_swap_in": scheduler_outputs.blocks_to_swap_in,
                    "blocks_to_swap_out": scheduler_outputs.blocks_to_swap_out,
                    "blocks_to_copy": scheduler_outputs.blocks_to_copy,
                })

            # Only the driver worker returns the sampling results.
            output = all_outputs[0]
        else:
            output = []
>>>>>>> 28c3f121

        return self._process_model_outputs(output, scheduler_outputs)

    def do_log_stats(self) -> None:
        self._log_system_stats(False, 0)

    def _log_system_stats(
        self,
        prompt_run: bool,
        num_batched_tokens: int,
    ) -> None:
        now = time.monotonic()
        # Log the number of batched input tokens.
        if prompt_run:
            self.num_prompt_tokens.append((now, num_batched_tokens))
        else:
            self.num_generation_tokens.append((now, num_batched_tokens))

        should_log = now - self.last_logging_time >= _LOGGING_INTERVAL_SEC
        if not should_log:
            return

        # Discard the old stats.
        self.num_prompt_tokens = [(t, n) for t, n in self.num_prompt_tokens
                                  if now - t < _LOGGING_INTERVAL_SEC]
        self.num_generation_tokens = [(t, n)
                                      for t, n in self.num_generation_tokens
                                      if now - t < _LOGGING_INTERVAL_SEC]

        if len(self.num_prompt_tokens) > 1:
            total_num_tokens = sum(n for _, n in self.num_prompt_tokens[:-1])
            window = now - self.num_prompt_tokens[0][0]
            avg_prompt_throughput = total_num_tokens / window
        else:
            avg_prompt_throughput = 0.0
        if len(self.num_generation_tokens) > 1:
            total_num_tokens = sum(n
                                   for _, n in self.num_generation_tokens[:-1])
            window = now - self.num_generation_tokens[0][0]
            avg_generation_throughput = total_num_tokens / window
        else:
            avg_generation_throughput = 0.0

        total_num_gpu_blocks = self.cache_config.num_gpu_blocks
        num_free_gpu_blocks = (
            self.scheduler.block_manager.get_num_free_gpu_blocks())
        num_used_gpu_blocks = total_num_gpu_blocks - num_free_gpu_blocks
        gpu_cache_usage = num_used_gpu_blocks / total_num_gpu_blocks

        total_num_cpu_blocks = self.cache_config.num_cpu_blocks
        if total_num_cpu_blocks > 0:
            num_free_cpu_blocks = (
                self.scheduler.block_manager.get_num_free_cpu_blocks())
            num_used_cpu_blocks = total_num_cpu_blocks - num_free_cpu_blocks
            cpu_cache_usage = num_used_cpu_blocks / total_num_cpu_blocks
        else:
            cpu_cache_usage = 0.0

        record_metrics(
            avg_prompt_throughput=avg_prompt_throughput,
            avg_generation_throughput=avg_generation_throughput,
            scheduler_running=len(self.scheduler.running),
            scheduler_swapped=len(self.scheduler.swapped),
            scheduler_waiting=len(self.scheduler.waiting),
            gpu_cache_usage=gpu_cache_usage,
            cpu_cache_usage=cpu_cache_usage,
        )

        logger.info("Avg prompt throughput: "
                    f"{avg_prompt_throughput:.1f} tokens/s, "
                    "Avg generation throughput: "
                    f"{avg_generation_throughput:.1f} tokens/s, "
                    f"Running: {len(self.scheduler.running)} reqs, "
                    f"Swapped: {len(self.scheduler.swapped)} reqs, "
                    f"Pending: {len(self.scheduler.waiting)} reqs, "
                    f"GPU KV cache usage: {gpu_cache_usage * 100:.1f}%, "
                    f"CPU KV cache usage: {cpu_cache_usage * 100:.1f}%")
        self.last_logging_time = now

    def _decode_sequence(self, seq: Sequence, prms: SamplingParams) -> None:
        """Decodes the new token for a sequence."""
        (new_tokens, new_output_text, prefix_offset,
         read_offset) = detokenize_incrementally(
             self.tokenizer,
             all_input_ids=seq.get_token_ids(),
             prev_tokens=seq.tokens,
             prefix_offset=seq.prefix_offset,
             read_offset=seq.read_offset,
             skip_special_tokens=prms.skip_special_tokens,
             spaces_between_special_tokens=prms.spaces_between_special_tokens,
         )
        if seq.tokens is None:
            seq.tokens = new_tokens
        else:
            seq.tokens.extend(new_tokens)
        seq.prefix_offset = prefix_offset
        seq.read_offset = read_offset
        seq.output_text += new_output_text

    def _check_stop(self, seq: Sequence,
                    sampling_params: SamplingParams) -> None:
        """Stop the finished sequences."""
        for stop_str in sampling_params.stop:
            if seq.output_text.endswith(stop_str):
                if not sampling_params.include_stop_str_in_output:
                    # Truncate the output text so that the stop string is
                    # not included in the output.
                    seq.output_text = seq.output_text[:-len(stop_str)]
                seq.status = SequenceStatus.FINISHED_STOPPED
                return
        if seq.get_last_token_id() in sampling_params.stop_token_ids:
            seq.status = SequenceStatus.FINISHED_STOPPED
            return

        # Check if the sequence has reached max_model_len.
        if seq.get_len() > self.scheduler_config.max_model_len:
            seq.status = SequenceStatus.FINISHED_LENGTH_CAPPED
            return

        # Check if the sequence has reached max_tokens.
        if seq.get_output_len() == sampling_params.max_tokens:
            seq.status = SequenceStatus.FINISHED_LENGTH_CAPPED
            return

        # Check if the sequence has generated the EOS token.
        if ((not sampling_params.ignore_eos)
                and seq.get_last_token_id() == self.tokenizer.eos_token_id):
            seq.status = SequenceStatus.FINISHED_STOPPED
            return

    def _run_workers(
        self,
        method: str,
        *args,
        driver_args: Optional[List[Any]] = None,
        driver_kwargs: Optional[Dict[str, Any]] = None,
        max_concurrent_workers: Optional[int] = None,
        **kwargs,
    ) -> Any:
        """Runs the given method on all workers."""

        if max_concurrent_workers:
            raise NotImplementedError(
                "max_concurrent_workers is not supported yet.")

        # Start the ray workers first.
        ray_worker_outputs = [
            worker.execute_method.remote(method, *args, **kwargs)
            for worker in self.workers
        ]

        if driver_args is None:
            driver_args = args
        if driver_kwargs is None:
            driver_kwargs = kwargs

        # Start the driver worker after all the ray workers.
        driver_worker_output = getattr(self.driver_worker,
                                       method)(*driver_args, **driver_kwargs)

        # Get the results of the ray workers.
        if self.workers:
            ray_worker_outputs = ray.get(ray_worker_outputs)

<<<<<<< HEAD
        # Make sure all workers have the same results.
        output = all_outputs[0]
        for other_output in all_outputs[1:]:
            assert output == other_output
        return output

    def _compiled_dag_init_dag(self):
        from ray.dag import MultiOutputNode, InputNode
        assert self.parallel_config.worker_use_ray
        assert self.parallel_config.use_ray_compiled_dag

        with InputNode() as input_data:
            forward_dag = MultiOutputNode([
                worker.execute_model_compiled_dag_remote.bind(input_data)
                for worker in self.workers
            ])
        return forward_dag.experimental_compile()

    def _execute_model_compiled_dag(
        self,
        seq_group_metadata_list: List[SequenceGroupMetadata],
        blocks_to_swap_in: Dict[int, int],
        blocks_to_swap_out: Dict[int, int],
        blocks_to_copy: Dict[int, List[int]],
        finished_request_ids_list: List[int],
    ) -> Any:
        """Runs the given method on all workers using static DAG APIs."""
        data = ExecuteModelData(
            seq_group_metadata_list=seq_group_metadata_list,
            finished_request_ids_list=finished_request_ids_list,
            blocks_to_swap_in=blocks_to_swap_in,
            blocks_to_swap_out=blocks_to_swap_out,
            blocks_to_copy=blocks_to_copy,
        )
        data = self.encoder.encode(data)
        output_channels = self.forward_dag.execute(data)
        try:
            # TODO(sang): Is it necessary to check all outputs
            # are the same? It requires 3X unnecessary deserialization.
            
            all_outputs_serialized = [
                chan.begin_read() for chan in output_channels
            ]
            output = self.decoder.decode(all_outputs_serialized[0])
            return output
        finally:
            # Has to call end_read in order to reuse the DAG.
            for chan in output_channels:
                chan.end_read()
=======
        return [driver_worker_output] + ray_worker_outputs
>>>>>>> 28c3f121
<|MERGE_RESOLUTION|>--- conflicted
+++ resolved
@@ -2,13 +2,8 @@
 from collections import defaultdict
 import os
 import time
-<<<<<<< HEAD
-from functools import partial
-from typing import TYPE_CHECKING, Any, Iterable, List, Optional, Tuple, Union, Dict
-=======
 from typing import (TYPE_CHECKING, Any, Dict, Iterable, List, Optional, Tuple,
-                    Union)
->>>>>>> 28c3f121
+                    Union, Dict)
 
 from vllm.config import (CacheConfig, ModelConfig, ParallelConfig,
                          SchedulerConfig)
@@ -20,19 +15,12 @@
 from vllm.outputs import RequestOutput
 from vllm.sampling_params import SamplingParams
 from vllm.sequence import (SamplerOutput, Sequence, SequenceGroup,
-<<<<<<< HEAD
                            SequenceGroupMetadata, SequenceGroupMetadataDelta, SequenceGroupOutput,
                            SequenceOutput, SequenceStatus, ExecuteModelData)
 from vllm.transformers_utils.tokenizer import (detokenize_incrementally,
                                                get_tokenizer)
-from vllm.utils import Counter
+from vllm.utils import Counter, set_cuda_visible_devices, get_ip, get_open_port
 import msgspec
-=======
-                           SequenceGroupOutput, SequenceOutput, SequenceStatus)
-from vllm.transformers_utils.tokenizer import (detokenize_incrementally,
-                                               get_tokenizer)
-from vllm.utils import Counter, set_cuda_visible_devices, get_ip, get_open_port
->>>>>>> 28c3f121
 
 if ray:
     from ray.util.scheduling_strategies import PlacementGroupSchedulingStrategy
@@ -396,7 +384,6 @@
         """Returns True if there are unfinished requests."""
         return self.scheduler.has_unfinished_seqs()
 
-<<<<<<< HEAD
     def _schedule(
         self
     ) -> Tuple[List[Union[SequenceGroupMetadata, SequenceGroupMetadataDelta]], SchedulerOutputs,
@@ -407,8 +394,6 @@
             for seq_group in scheduler_outputs.ignored_seq_groups
         ]
 
-=======
->>>>>>> 28c3f121
     def _check_beam_search_early_stopping(
         self,
         early_stopping: Union[bool, str],
@@ -659,22 +644,20 @@
         and updates the scheduler with the model outputs. Finally, it decodes
         the sequences and returns the newly generated results.
         """
-<<<<<<< HEAD
         seq_group_metadata_list, scheduler_outputs, ignored = self._schedule()
-        if scheduler_outputs.is_empty():
-            self.prev_done_seq_group_ids.update(
-                scheduler_outputs.done_seq_group_ids)
-            return ignored
-
         # Execute the model.
         if not self.parallel_config.use_ray_compiled_dag:
-            output = self._run_workers(
+            all_outputs = self._run_workers(
                 "execute_model",
-                seq_group_metadata_list=seq_group_metadata_list,
-                blocks_to_swap_in=scheduler_outputs.blocks_to_swap_in,
-                blocks_to_swap_out=scheduler_outputs.blocks_to_swap_out,
-                blocks_to_copy=scheduler_outputs.blocks_to_copy,
-            )
+                driver_kwargs={
+                    "seq_group_metadata_list": seq_group_metadata_list,
+                    "blocks_to_swap_in": scheduler_outputs.blocks_to_swap_in,
+                    "blocks_to_swap_out": scheduler_outputs.blocks_to_swap_out,
+                    "blocks_to_copy": scheduler_outputs.blocks_to_copy,
+                })
+
+            # Only the driver worker returns the sampling results.
+            output = all_outputs[0]
         else:
             output = self._execute_model_compiled_dag(
                 seq_group_metadata_list=seq_group_metadata_list,
@@ -685,27 +668,7 @@
                 scheduler_outputs.done_seq_group_ids.intersection(
                     self.prev_done_seq_group_ids))
             )
-            self.prev_done_seq_group_ids.clear()
-=======
-        seq_group_metadata_list, scheduler_outputs = self.scheduler.schedule()
-
-        if not scheduler_outputs.is_empty():
-            # Execute the model.
-            all_outputs = self._run_workers(
-                "execute_model",
-                driver_kwargs={
-                    "seq_group_metadata_list": seq_group_metadata_list,
-                    "blocks_to_swap_in": scheduler_outputs.blocks_to_swap_in,
-                    "blocks_to_swap_out": scheduler_outputs.blocks_to_swap_out,
-                    "blocks_to_copy": scheduler_outputs.blocks_to_copy,
-                })
-
-            # Only the driver worker returns the sampling results.
-            output = all_outputs[0]
-        else:
-            output = []
->>>>>>> 28c3f121
-
+        self.prev_done_seq_group_ids.clear()
         return self._process_model_outputs(output, scheduler_outputs)
 
     def do_log_stats(self) -> None:
@@ -869,12 +832,7 @@
         if self.workers:
             ray_worker_outputs = ray.get(ray_worker_outputs)
 
-<<<<<<< HEAD
-        # Make sure all workers have the same results.
-        output = all_outputs[0]
-        for other_output in all_outputs[1:]:
-            assert output == other_output
-        return output
+        return [driver_worker_output] + ray_worker_outputs
 
     def _compiled_dag_init_dag(self):
         from ray.dag import MultiOutputNode, InputNode
@@ -918,7 +876,4 @@
         finally:
             # Has to call end_read in order to reuse the DAG.
             for chan in output_channels:
-                chan.end_read()
-=======
-        return [driver_worker_output] + ray_worker_outputs
->>>>>>> 28c3f121
+                chan.end_read()