import argparse
import dataclasses
from dataclasses import dataclass
from typing import Optional, Tuple

from vllm.config import (CacheConfig, DeviceConfig, ModelConfig,
                         ParallelConfig, SchedulerConfig, LoRAConfig,
                         TokenizerPoolConfig)


@dataclass
class EngineArgs:
    """Arguments for vLLM engine."""
    model: str
    tokenizer: Optional[str] = None
    tokenizer_mode: str = 'auto'
    trust_remote_code: bool = False
    download_dir: Optional[str] = None
    load_format: str = 'auto'
    dtype: str = 'auto'
    kv_cache_dtype: str = 'auto'
    seed: int = 0
    max_model_len: Optional[int] = None
    worker_use_ray: bool = False
    pipeline_parallel_size: int = 1
    tensor_parallel_size: int = 1
    max_parallel_loading_workers: Optional[int] = None
    block_size: int = 16
    enable_prefix_caching: bool = False
    swap_space: int = 4  # GiB
    gpu_memory_utilization: float = 0.90
    max_num_batched_tokens: Optional[int] = None
    max_num_seqs: int = 256
    max_logprobs: int = 5  # OpenAI default value
    disable_log_stats: bool = False
    revision: Optional[str] = None
    code_revision: Optional[str] = None
    tokenizer_revision: Optional[str] = None
    quantization: Optional[str] = None
    enforce_eager: bool = False
    max_context_len_to_capture: int = 8192
    disable_custom_all_reduce: bool = False
    tokenizer_pool_size: int = 0
    tokenizer_pool_type: str = "ray"
    tokenizer_pool_extra_config: Optional[dict] = None
    enable_lora: bool = False
    max_loras: int = 1
    max_lora_rank: int = 16
    lora_extra_vocab_size: int = 256
    lora_dtype = 'auto'
    max_cpu_loras: Optional[int] = None
    device: str = 'auto'
    ray_workers_use_nsight: bool = False
<<<<<<< HEAD
    max_chunked_prefill_len: int = -1
=======
    scheduler_delay_factor: float = 0.0
>>>>>>> 925f3332

    def __post_init__(self):
        if self.tokenizer is None:
            self.tokenizer = self.model

    @staticmethod
    def add_cli_args(
            parser: argparse.ArgumentParser) -> argparse.ArgumentParser:
        """Shared CLI arguments for vLLM engine."""

        # NOTE: If you update any of the arguments below, please also
        # make sure to update docs/source/models/engine_args.rst

        # Model arguments
        parser.add_argument(
            '--model',
            type=str,
            default='facebook/opt-125m',
            help='name or path of the huggingface model to use')
        parser.add_argument(
            '--tokenizer',
            type=str,
            default=EngineArgs.tokenizer,
            help='name or path of the huggingface tokenizer to use')
        parser.add_argument(
            '--revision',
            type=str,
            default=None,
            help='the specific model version to use. It can be a branch '
            'name, a tag name, or a commit id. If unspecified, will use '
            'the default version.')
        parser.add_argument(
            '--code-revision',
            type=str,
            default=None,
            help='the specific revision to use for the model code on '
            'Hugging Face Hub. It can be a branch name, a tag name, or a '
            'commit id. If unspecified, will use the default version.')
        parser.add_argument(
            '--tokenizer-revision',
            type=str,
            default=None,
            help='the specific tokenizer version to use. It can be a branch '
            'name, a tag name, or a commit id. If unspecified, will use '
            'the default version.')
        parser.add_argument('--tokenizer-mode',
                            type=str,
                            default=EngineArgs.tokenizer_mode,
                            choices=['auto', 'slow'],
                            help='tokenizer mode. "auto" will use the fast '
                            'tokenizer if available, and "slow" will '
                            'always use the slow tokenizer.')
        parser.add_argument('--trust-remote-code',
                            action='store_true',
                            help='trust remote code from huggingface')
        parser.add_argument('--download-dir',
                            type=str,
                            default=EngineArgs.download_dir,
                            help='directory to download and load the weights, '
                            'default to the default cache dir of '
                            'huggingface')
        parser.add_argument(
            '--load-format',
            type=str,
            default=EngineArgs.load_format,
            choices=['auto', 'pt', 'safetensors', 'npcache', 'dummy'],
            help='The format of the model weights to load. '
            '"auto" will try to load the weights in the safetensors format '
            'and fall back to the pytorch bin format if safetensors format '
            'is not available. '
            '"pt" will load the weights in the pytorch bin format. '
            '"safetensors" will load the weights in the safetensors format. '
            '"npcache" will load the weights in pytorch format and store '
            'a numpy cache to speed up the loading. '
            '"dummy" will initialize the weights with random values, '
            'which is mainly for profiling.')
        parser.add_argument(
            '--dtype',
            type=str,
            default=EngineArgs.dtype,
            choices=[
                'auto', 'half', 'float16', 'bfloat16', 'float', 'float32'
            ],
            help='data type for model weights and activations. '
            'The "auto" option will use FP16 precision '
            'for FP32 and FP16 models, and BF16 precision '
            'for BF16 models.')
        parser.add_argument(
            '--kv-cache-dtype',
            type=str,
            choices=['auto', 'fp8_e5m2'],
            default=EngineArgs.kv_cache_dtype,
            help='Data type for kv cache storage. If "auto", will use model '
            'data type. Note FP8 is not supported when cuda version is '
            'lower than 11.8.')
        parser.add_argument('--max-model-len',
                            type=int,
                            default=EngineArgs.max_model_len,
                            help='model context length. If unspecified, '
                            'will be automatically derived from the model.')
        # Parallel arguments
        parser.add_argument('--worker-use-ray',
                            action='store_true',
                            help='use Ray for distributed serving, will be '
                            'automatically set when using more than 1 GPU')
        parser.add_argument('--pipeline-parallel-size',
                            '-pp',
                            type=int,
                            default=EngineArgs.pipeline_parallel_size,
                            help='number of pipeline stages')
        parser.add_argument('--tensor-parallel-size',
                            '-tp',
                            type=int,
                            default=EngineArgs.tensor_parallel_size,
                            help='number of tensor parallel replicas')
        parser.add_argument(
            '--max-parallel-loading-workers',
            type=int,
            default=EngineArgs.max_parallel_loading_workers,
            help='load model sequentially in multiple batches, '
            'to avoid RAM OOM when using tensor '
            'parallel and large models')
        parser.add_argument(
            '--ray-workers-use-nsight',
            action='store_true',
            help='If specified, use nsight to profile ray workers')
        # KV cache arguments
        parser.add_argument('--block-size',
                            type=int,
                            default=EngineArgs.block_size,
                            choices=[8, 16, 32, 128],
                            help='token block size')

        parser.add_argument('--enable-prefix-caching',
                            action='store_true',
                            help='Enables automatic prefix caching')

        parser.add_argument('--seed',
                            type=int,
                            default=EngineArgs.seed,
                            help='random seed')
        parser.add_argument('--swap-space',
                            type=int,
                            default=EngineArgs.swap_space,
                            help='CPU swap space size (GiB) per GPU')
        parser.add_argument(
            '--gpu-memory-utilization',
            type=float,
            default=EngineArgs.gpu_memory_utilization,
            help='the fraction of GPU memory to be used for '
            'the model executor, which can range from 0 to 1.'
            'If unspecified, will use the default value of 0.9.')
        parser.add_argument('--max-num-batched-tokens',
                            type=int,
                            default=EngineArgs.max_num_batched_tokens,
                            help='maximum number of batched tokens per '
                            'iteration')
        parser.add_argument('--max-num-seqs',
                            type=int,
                            default=EngineArgs.max_num_seqs,
                            help='maximum number of sequences per iteration')
        parser.add_argument(
            '--max-logprobs',
            type=int,
            default=EngineArgs.max_logprobs,
            help=('max number of log probs to return logprobs is specified in'
                  ' SamplingParams'))
        parser.add_argument('--disable-log-stats',
                            action='store_true',
                            help='disable logging statistics')
        # Quantization settings.
        parser.add_argument('--quantization',
                            '-q',
                            type=str,
                            choices=['awq', 'gptq', 'squeezellm', None],
                            default=EngineArgs.quantization,
                            help='Method used to quantize the weights. If '
                            'None, we first check the `quantization_config` '
                            'attribute in the model config file. If that is '
                            'None, we assume the model weights are not '
                            'quantized and use `dtype` to determine the data '
                            'type of the weights.')
        parser.add_argument('--enforce-eager',
                            action='store_true',
                            help='Always use eager-mode PyTorch. If False, '
                            'will use eager mode and CUDA graph in hybrid '
                            'for maximal performance and flexibility.')
        parser.add_argument('--max-context-len-to-capture',
                            type=int,
                            default=EngineArgs.max_context_len_to_capture,
                            help='maximum context length covered by CUDA '
                            'graphs. When a sequence has context length '
                            'larger than this, we fall back to eager mode.')
        parser.add_argument('--disable-custom-all-reduce',
                            action='store_true',
                            default=EngineArgs.disable_custom_all_reduce,
                            help='See ParallelConfig')
        parser.add_argument('--tokenizer-pool-size',
                            type=int,
                            default=EngineArgs.tokenizer_pool_size,
                            help='Size of tokenizer pool to use for '
                            'asynchronous tokenization. If 0, will '
                            'use synchronous tokenization.')
        parser.add_argument('--tokenizer-pool-type',
                            type=str,
                            default=EngineArgs.tokenizer_pool_type,
                            help='Type of tokenizer pool to use for '
                            'asynchronous tokenization. Ignored '
                            'if tokenizer_pool_size is 0.')
        parser.add_argument('--tokenizer-pool-extra-config',
                            type=str,
                            default=EngineArgs.tokenizer_pool_extra_config,
                            help='Extra config for tokenizer pool. '
                            'This should be a JSON string that will be '
                            'parsed into a dictionary. Ignored if '
                            'tokenizer_pool_size is 0.')
        # LoRA related configs
        parser.add_argument('--enable-lora',
                            action='store_true',
                            help='If True, enable handling of LoRA adapters.')
        parser.add_argument('--max-loras',
                            type=int,
                            default=EngineArgs.max_loras,
                            help='Max number of LoRAs in a single batch.')
        parser.add_argument('--max-lora-rank',
                            type=int,
                            default=EngineArgs.max_lora_rank,
                            help='Max LoRA rank.')
        parser.add_argument(
            '--lora-extra-vocab-size',
            type=int,
            default=EngineArgs.lora_extra_vocab_size,
            help=('Maximum size of extra vocabulary that can be '
                  'present in a LoRA adapter (added to the base '
                  'model vocabulary).'))
        parser.add_argument(
            '--lora-dtype',
            type=str,
            default=EngineArgs.lora_dtype,
            choices=['auto', 'float16', 'bfloat16', 'float32'],
            help=('Data type for LoRA. If auto, will default to '
                  'base model dtype.'))
        parser.add_argument(
            '--max-cpu-loras',
            type=int,
            default=EngineArgs.max_cpu_loras,
            help=('Maximum number of LoRAs to store in CPU memory. '
                  'Must be >= than max_num_seqs. '
                  'Defaults to max_num_seqs.'))
        parser.add_argument("--device",
                            type=str,
                            default=EngineArgs.device,
                            choices=["auto", "cuda", "neuron"],
                            help='Device type for vLLM execution.')
        parser.add_argument(
<<<<<<< HEAD
            '--max-chunked-prefill-len',
            type=int,
            default=-1,
            help='max number of prefill tokens allowed in chunked prefill'
            ', -1 means no limit')
=======
            '--scheduler-delay-factor',
            type=float,
            default=EngineArgs.scheduler_delay_factor,
            help='Apply a delay (of delay factor multiplied by previous'
            'prompt latency) before scheduling next prompt.')
>>>>>>> 925f3332
        return parser

    @classmethod
    def from_cli_args(cls, args: argparse.Namespace) -> 'EngineArgs':
        # Get the list of attributes of this dataclass.
        attrs = [attr.name for attr in dataclasses.fields(cls)]
        # Set the attributes from the parsed arguments.
        engine_args = cls(**{attr: getattr(args, attr) for attr in attrs})
        return engine_args

    def create_engine_configs(
        self,
    ) -> Tuple[ModelConfig, CacheConfig, ParallelConfig, SchedulerConfig,
               DeviceConfig, Optional[LoRAConfig]]:
        device_config = DeviceConfig(self.device)
        model_config = ModelConfig(
            self.model, self.tokenizer, self.tokenizer_mode,
            self.trust_remote_code, self.download_dir, self.load_format,
            self.dtype, self.seed, self.revision, self.code_revision,
            self.tokenizer_revision, self.max_model_len, self.quantization,
            self.enforce_eager, self.max_context_len_to_capture,
            self.max_logprobs)
        cache_config = CacheConfig(self.block_size,
                                   self.gpu_memory_utilization,
                                   self.swap_space, self.kv_cache_dtype,
                                   model_config.get_sliding_window())
        parallel_config = ParallelConfig(
            self.pipeline_parallel_size, self.tensor_parallel_size,
            self.worker_use_ray, self.max_parallel_loading_workers,
            self.disable_custom_all_reduce,
            TokenizerPoolConfig.create_config(
                self.tokenizer_pool_size,
                self.tokenizer_pool_type,
                self.tokenizer_pool_extra_config,
            ), self.ray_workers_use_nsight)
<<<<<<< HEAD
        scheduler_config = SchedulerConfig(
            self.max_num_batched_tokens,
            self.max_num_seqs,
            model_config.max_model_len,
            max_chunked_prefill_len=self.max_chunked_prefill_len)
=======
        scheduler_config = SchedulerConfig(self.max_num_batched_tokens,
                                           self.max_num_seqs,
                                           model_config.max_model_len,
                                           self.scheduler_delay_factor)
>>>>>>> 925f3332
        lora_config = LoRAConfig(
            max_lora_rank=self.max_lora_rank,
            max_loras=self.max_loras,
            lora_extra_vocab_size=self.lora_extra_vocab_size,
            lora_dtype=self.lora_dtype,
            max_cpu_loras=self.max_cpu_loras if self.max_cpu_loras
            and self.max_cpu_loras > 0 else None) if self.enable_lora else None
        return (model_config, cache_config, parallel_config, scheduler_config,
                device_config, lora_config)


@dataclass
class AsyncEngineArgs(EngineArgs):
    """Arguments for asynchronous vLLM engine."""
    engine_use_ray: bool = False
    disable_log_requests: bool = False
    max_log_len: Optional[int] = None

    @staticmethod
    def add_cli_args(
            parser: argparse.ArgumentParser) -> argparse.ArgumentParser:
        parser = EngineArgs.add_cli_args(parser)
        parser.add_argument('--engine-use-ray',
                            action='store_true',
                            help='use Ray to start the LLM engine in a '
                            'separate process as the server process.')
        parser.add_argument('--disable-log-requests',
                            action='store_true',
                            help='disable logging requests')
        parser.add_argument('--max-log-len',
                            type=int,
                            default=None,
                            help='max number of prompt characters or prompt '
                            'ID numbers being printed in log. '
                            'Default: unlimited.')
        return parser<|MERGE_RESOLUTION|>--- conflicted
+++ resolved
@@ -51,11 +51,8 @@
     max_cpu_loras: Optional[int] = None
     device: str = 'auto'
     ray_workers_use_nsight: bool = False
-<<<<<<< HEAD
+    scheduler_delay_factor: float = 0.0
     max_chunked_prefill_len: int = -1
-=======
-    scheduler_delay_factor: float = 0.0
->>>>>>> 925f3332
 
     def __post_init__(self):
         if self.tokenizer is None:
@@ -311,19 +308,17 @@
                             choices=["auto", "cuda", "neuron"],
                             help='Device type for vLLM execution.')
         parser.add_argument(
-<<<<<<< HEAD
-            '--max-chunked-prefill-len',
-            type=int,
-            default=-1,
-            help='max number of prefill tokens allowed in chunked prefill'
-            ', -1 means no limit')
-=======
             '--scheduler-delay-factor',
             type=float,
             default=EngineArgs.scheduler_delay_factor,
             help='Apply a delay (of delay factor multiplied by previous'
             'prompt latency) before scheduling next prompt.')
->>>>>>> 925f3332
+        parser.add_argument(
+            '--max-chunked-prefill-len',
+            type=int,
+            default=-1,
+            help='max number of prefill tokens allowed in chunked prefill'
+            ', -1 means no limit')
         return parser
 
     @classmethod
@@ -359,18 +354,11 @@
                 self.tokenizer_pool_type,
                 self.tokenizer_pool_extra_config,
             ), self.ray_workers_use_nsight)
-<<<<<<< HEAD
-        scheduler_config = SchedulerConfig(
-            self.max_num_batched_tokens,
-            self.max_num_seqs,
-            model_config.max_model_len,
-            max_chunked_prefill_len=self.max_chunked_prefill_len)
-=======
         scheduler_config = SchedulerConfig(self.max_num_batched_tokens,
                                            self.max_num_seqs,
                                            model_config.max_model_len,
-                                           self.scheduler_delay_factor)
->>>>>>> 925f3332
+                                           delay_factor=self.scheduler_delay_factor,
+                                           max_chunked_prefill_len=self.max_chunked_prefill_len)
         lora_config = LoRAConfig(
             max_lora_rank=self.max_lora_rank,
             max_loras=self.max_loras,
