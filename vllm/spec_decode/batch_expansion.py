from array import array
from itertools import chain, count
from typing import Iterator, List, Tuple

import torch

from vllm import SamplingParams
from vllm.sequence import (VLLM_TOKEN_ID_ARRAY_TYPE, ExecuteModelRequest,
                           SamplerOutput, SequenceData, SequenceGroupMetadata,
                           get_all_seq_ids)
from vllm.spec_decode.interfaces import (SpeculativeProposals,
                                         SpeculativeScorer, SpeculativeScores)
from vllm.spec_decode.util import (nvtx_range, sampler_output_to_torch,
                                   split_batch_by_proposal_len)
from vllm.worker.worker_base import WorkerBase

SeqId = int
TargetSeqId = int
TokenId = int

DEFAULT_SIMPLE_SAMPLING_PARAMS = SamplingParams()


class BatchExpansionTop1Scorer(SpeculativeScorer):
    """Implements a speculative scorer that uses batch expansion to get
    probabilities of speculative tokens according to the scoring model.

    Batch expansion converts a list of sequences and multiple query positions
    to a new batch of sequences, each with a single query position. This allows
    for MQA-like scoring in speculative decoding without requiring an MQA
    kernel.

    It is strictly less efficient than MQA scoring.

    It only supports scoring the top1 proposal tokens of the proposer, instead
    of topk/tree.
    """

    def __init__(self, scorer_worker: WorkerBase, device: str,
                 vocab_size: int):
        self._scorer_worker = scorer_worker
        self._device = device
        self._vocab_size = vocab_size

    @nvtx_range("BatchExpansionTop1Scorer.score_proposals")
    def score_proposals(
        self,
        execute_model_req: ExecuteModelRequest,
        proposals: SpeculativeProposals,
    ) -> SpeculativeScores:
        """Score the proposed tokens via the scorer model.

        This converts each input sequence to a set of k+1 target sequences. The
        target sequences have the unique continuations to be scored and a
        unique sequence ID that is different from all input sequence ids.

        If a speculative sequence length would exceed the max model length, then
        no speculation is produced for that sequence.

        Args:
            execute_model_req: The execution request.
            proposals: The speculative proposals to score.
        Returns:
            SpeculativeScores: The scores of each speculative token, along with
                which sequences were ignored during scoring.
        """

        # TODO(cade) perform this on GPU to remove blocking call.
        proposal_lens_list = proposals.proposal_lens.tolist()
        proposal_token_ids_list = proposals.proposal_token_ids.tolist()

        # Filter the list to ignore -1 proposals.
        proposal_token_ids_list_without_skips = [
            proposals for proposals in proposal_token_ids_list
            if -1 not in proposals
        ]

        (spec_indices, non_spec_indices, target_seq_group_metadata_list,
         num_scoring_tokens) = self._expand_batch(
             seq_group_metadata_list=execute_model_req.seq_group_metadata_list,
             proposal_token_ids_list=proposal_token_ids_list_without_skips,
             proposal_lens_list=proposal_lens_list,
         )

        print(f"SANG-TODO before execute target model")
        target_sampler_output = self._scorer_worker._execute_model_spmd(
            execute_model_req=execute_model_req.clone(
                seq_group_metadata_list=target_seq_group_metadata_list))
        print(f"SANG-TODO after execute target model")
        assert len(target_sampler_output) == 1, "expected single-step output"
        target_sampler_output = target_sampler_output[0]

        all_tokens, all_probs, spec_logprobs = self._contract_batch(
            contracted_bs=len(execute_model_req.seq_group_metadata_list),
            target_sampler_output=target_sampler_output,
            proposals=proposals,
            num_scoring_tokens=num_scoring_tokens,
            non_spec_indices=non_spec_indices,
            spec_indices=spec_indices,
            k=execute_model_req.num_lookahead_slots,
        )

        return SpeculativeScores(
            probs=all_probs,
            token_ids=all_tokens,
            logprobs=spec_logprobs,
            hidden_states=target_sampler_output.hidden_states,
        )

    def _expand_batch(
        self,
        seq_group_metadata_list: List[SequenceGroupMetadata],
        proposal_token_ids_list: List[List[TokenId]],
        proposal_lens_list: List[int],
    ) -> Tuple[List[int], List[int], List[SequenceGroupMetadata], int]:
        """Given the input sequences and potentially multiple corresponding
        proposal tokens, create a new batch where each sequence has a single
        query token.
        """

        # vLLM currently only supports proposal lens equal to zero or the batch
        # proposal len. This adds some complexity (splitting the batch into spec
        # and non spec sequences) and should be removed in the future. It can be
        # done by supporting per-sequence proposal lens.
        spec_seqs, spec_indices = split_batch_by_proposal_len(
            seq_group_metadata_list,
            proposal_lens_list,
            select_proposal_len_zero=False)
        non_spec_seqs, non_spec_indices = split_batch_by_proposal_len(
            seq_group_metadata_list,
            proposal_lens_list,
            select_proposal_len_zero=True)

        target_seq_group_metadata_list = self._create_scoring_model_input(
            seq_group_metadata_list=spec_seqs,
            proposal_token_ids=proposal_token_ids_list,
            # NOTE: We determine the seq ids in the expanded batch using the
            # full seq_group_metadata_list, instead of only spec_seqs.
            target_seq_ids_iter=self._create_target_seq_id_iterator(
                seq_ids=get_all_seq_ids(seq_group_metadata_list)),
        )

        num_scoring_tokens = len(target_seq_group_metadata_list)
        target_seq_group_metadata_list.extend(non_spec_seqs)

        return (spec_indices, non_spec_indices, target_seq_group_metadata_list,
                num_scoring_tokens)

    def _contract_batch(
            self, contracted_bs: int, target_sampler_output: SamplerOutput,
            proposals: SpeculativeProposals, num_scoring_tokens: int,
            non_spec_indices: List[int], spec_indices: List[int],
            k: int) -> Tuple[torch.Tensor, torch.Tensor, torch.Tensor]:
        """Contract the expanded batch back into its original size.
        This maps the scores of speculative tokens back to their original
        sequences.

        contracted_bs is the original batch size, and the batch size that the
        target_sampler_output will be contracted to.
        """
        (target_token_ids, target_probs, target_logprobs,
         non_spec_target_token_ids, non_spec_target_probs,
         non_spec_target_logprobs) = self._split_scoring_output(
             target_sampler_output, num_scoring_tokens)

        # Map distinct sequences used to score each token
        # of shape [batch_size * k + 1] back to [batch_size, k + 1].
        expanded_batch_size, k = proposals.proposal_token_ids.shape

        # The number of tokens in the expanded batch used for speculation is
        # equal to the total expanded batch size minus the number of samples for
        # non-speculative sequences.
        non_spec_expanded_bs, _ = non_spec_target_token_ids.shape
        spec_expanded_bs = expanded_batch_size - non_spec_expanded_bs

        target_token_ids = target_token_ids.reshape(spec_expanded_bs, k + 1)
        target_probs = target_probs.reshape(*target_token_ids.shape,
                                            self._vocab_size)
        target_logprobs = target_logprobs.reshape(target_probs.shape)

        all_tokens = target_token_ids.new_full(size=(contracted_bs, k + 1),
                                               fill_value=-1)
        all_probs = target_probs.new_zeros(*all_tokens.shape, self._vocab_size)
        all_logprobs = target_logprobs.new_full(size=all_probs.shape,
                                                fill_value=-float("inf"))

        if non_spec_indices:
            all_tokens[non_spec_indices, :1] = non_spec_target_token_ids
            all_probs[non_spec_indices, :1, :] = non_spec_target_probs
            all_logprobs[non_spec_indices, :1, :] = non_spec_target_logprobs

        if spec_indices:
            all_tokens[spec_indices] = target_token_ids
            all_probs[spec_indices] = target_probs
            all_logprobs[spec_indices] = target_logprobs

        return all_tokens, all_probs, all_logprobs

    def _create_scoring_model_input(
        self,
        seq_group_metadata_list: List[SequenceGroupMetadata],
        proposal_token_ids: List[List[TokenId]],  # shape: [batch_size, k]
        target_seq_ids_iter: Iterator[TargetSeqId],
    ) -> List[SequenceGroupMetadata]:
        """Given the original input sequences and proposed tokens from the draft
        model, create a list of target sequences that can be used for scoring.

        target_seq_ids_iter provides sequence ids for the expanded batch,
        fulfilling the requirement that no seq id in the expanded batch is equal
        to the seq id in the original batch.
        """

        if not seq_group_metadata_list:
            return []

        target_seq_group_metadata = list(
            chain.from_iterable(
                self._create_target_seq_group_metadata(
                    seq_group_metadata,
                    proposal_token_ids,
                    i,
                    target_seq_ids_iter,
                ) for i, seq_group_metadata in enumerate(
                    seq_group_metadata_list)))

        return target_seq_group_metadata

    def _create_target_seq_group_metadata(
        self,
        input_seq_group_metadata: SequenceGroupMetadata,
        proposal_token_ids: List[List[TokenId]],  # shape: [batch_size, k]
        batch_index: int,
        target_seq_ids_iter: Iterator[TargetSeqId],
    ) -> List[SequenceGroupMetadata]:
        """Given an input sequence group metadata and a list of draft tokens,
        create a list of target SequenceGroupMetadata, one for each
        token id that needs to be scored.

        Naive speculative decoding requires K target model scores, one for each
        draft model token. However one can add a bonus token such that if each
        token is accepted, then a final token may be sampled from the model.
        This function creates K+1 target SequenceGroupMetadata to take
        advantage of the bonus token.
        """
        assert not input_seq_group_metadata.is_prompt, (
            "Speculating on "
            "prompts not yet supported")
        assert len(input_seq_group_metadata.seq_data) == 1, (
            "Beam search "
            "not supported in speculative decoding")
        input_seq_id = next(iter(input_seq_group_metadata.seq_data.keys()))

        token_ids_to_score = self._get_token_ids_to_score(
            proposal_token_ids[batch_index])

        # Use simpler sampling parameters apart from for final token
        # (in particular don't do seeded sampling) since those sampled tokens
        # aren't used.
        # We don't replace the sampling_params in the greedy case because
        # this also controls whether the probs get modified in the sampler
        # (see use of _modify_greedy_probs_inplace there).
        sampling_params = input_seq_group_metadata.sampling_params
        non_bonus_sampling_params = DEFAULT_SIMPLE_SAMPLING_PARAMS \
            if sampling_params.temperature else sampling_params

        target_seq_group_metadata_list: List[SequenceGroupMetadata] = []
        last_index = len(token_ids_to_score) - 1
        for i, token_ids in enumerate(token_ids_to_score):
            target_sampling_params = sampling_params if i == last_index \
                else non_bonus_sampling_params
            target_seq_group_metadata_list.append(
                self._create_single_target_seq_group_metadata(
                    input_seq_group_metadata,
                    input_seq_id,
                    next(target_seq_ids_iter),
                    token_ids,
                    sampling_params=target_sampling_params,
                ))

        return target_seq_group_metadata_list

    @staticmethod
    def _create_single_target_seq_group_metadata(
        seq_group_metadata: SequenceGroupMetadata,
        seq_id: SeqId,
        target_seq_id: TargetSeqId,
        token_ids: List[TokenId],
        sampling_params: SamplingParams,
    ) -> SequenceGroupMetadata:
        """Create a single target SequenceGroupMetadata.

        Args:
            seq_group_metadata: The metadata for the input sequence.
            seq_id: The input sequence ID.
            target_seq_id: The corresponding target sequence ID.
            token_ids: The list of token ids that are to be appended to the
                input sequence.
        """
        seq_data = seq_group_metadata.seq_data[seq_id]
        prompt_token_ids = seq_data.prompt_token_ids_array
        new_output_token_ids = [*seq_data.get_output_token_ids(), *token_ids]

        new_seq_data_dict = {
            target_seq_id:
            SequenceData(
                prompt_token_ids,
<<<<<<< HEAD
                _output_token_ids=array("I", new_output_token_ids),
=======
                _output_token_ids=array(VLLM_TOKEN_ID_ARRAY_TYPE,
                                        new_output_token_ids),
>>>>>>> ff7ec82c
            ),
        }
        # This is a hack. Technically, spec decoding should compute
        # num_lookahead slots at one shot, but instead, it expands the batch
        # and evaluate one by one right now. context_len is seq_len - 1 because
        # the kv cache is filled by a previous batch in the batch expansion.
        for data in new_seq_data_dict.values():
            data.update_num_computed_tokens(data.get_len() - 1)

        return SequenceGroupMetadata(
            request_id=seq_group_metadata.request_id,
            is_prompt=seq_group_metadata.is_prompt,
            seq_data=new_seq_data_dict,
            sampling_params=sampling_params,
            block_tables={
                target_seq_id: seq_group_metadata.block_tables[seq_id],
            },
            lora_request=None,
            token_chunk_size=1,
        )

    def _split_scoring_output(
        self, sampler_output: SamplerOutput, num_scoring_tokens: int
    ) -> Tuple[torch.Tensor, torch.Tensor, torch.Tensor, torch.Tensor,
               torch.Tensor, torch.Tensor]:
        """Split the target model output into speculative and non-speculative
        output.
        """

        # vLLM currently only supports proposal lens equal to zero or the batch
        # proposal len. This adds some complexity (splitting the batch into spec
        # and non spec sequences) and should be removed in the future. It can be
        # done by supporting per-sequence proposal lens.
        #
        # First samples are from speculative scoring, latter samples are non-
        # speculative samples.
        split_sizes = [
            num_scoring_tokens,
            sampler_output.sampled_token_ids.numel() - num_scoring_tokens
        ]
        (spec_probs, non_spec_probs
         ) = sampler_output.sampled_token_probs.split(split_sizes)
        (spec_sampled_tokens, non_spec_sampled_tokens
         ) = sampler_output.sampled_token_ids.flatten().split(split_sizes)
        (
            spec_logprobs,
            non_spec_logprobs,
        ) = sampler_output.logprobs.split(split_sizes)

        # Convert scores to tensors.
        sampler_output.sampled_token_probs = spec_probs
        sampler_output.sampled_token_ids = spec_sampled_tokens
        sampler_output.logprobs = spec_logprobs
        (target_token_ids, target_probs,
         target_logprobs) = sampler_output_to_torch([sampler_output], True)

        # Convert non-speculative output tokens to tensors.
        sampler_output.sampled_token_probs = non_spec_probs
        sampler_output.sampled_token_ids = non_spec_sampled_tokens
        sampler_output.logprobs = non_spec_logprobs
        (non_spec_target_token_ids, non_spec_target_probs,
         non_spec_target_logprobs) = sampler_output_to_torch([sampler_output],
                                                             True)

        return (target_token_ids, target_probs, target_logprobs,
                non_spec_target_token_ids, non_spec_target_probs,
                non_spec_target_logprobs)

    def _create_target_seq_id_iterator(
            self, seq_ids: List[SeqId]) -> Iterator[TargetSeqId]:
        """Create an iterator for creating target sequence ids.
        Target sequence ids are distinct from sequence ids because we create a
        distinct target sequence id for each proposal token to be scored.

        This implementation increments a counter starting at 1 + max of all
        provided input sequence ids.
        """
        return count(start=max(seq_ids) + 1)

    def _get_token_ids_to_score(
        self,
        full_spec_token_ids: List[TokenId]  # shape: [k]
    ) -> List[List[TokenId]]:
        """Given an int tensor of proposal token ids, return a list of
        token ids that should be scored.

        Returns k+1 output lists. The additional one is used for generating the
        bonus token.

        Example:
            Input: [0, 1, 2, 3] (k=4)
            Output: (k+1 lists)
                []
                [0]
                [0, 1]
                [0, 1, 2]
                [0, 1, 2, 3]
        """
        empty_token_ids: List[TokenId] = []

        token_ids_to_score = [empty_token_ids]
        token_ids_to_score.extend([
            full_spec_token_ids[:i + 1]
            for i in range(len(full_spec_token_ids))
        ])
        return token_ids_to_score<|MERGE_RESOLUTION|>--- conflicted
+++ resolved
@@ -304,12 +304,8 @@
             target_seq_id:
             SequenceData(
                 prompt_token_ids,
-<<<<<<< HEAD
-                _output_token_ids=array("I", new_output_token_ids),
-=======
                 _output_token_ids=array(VLLM_TOKEN_ID_ARRAY_TYPE,
                                         new_output_token_ids),
->>>>>>> ff7ec82c
             ),
         }
         # This is a hack. Technically, spec decoding should compute
