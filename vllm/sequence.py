"""Sequence and its related classes."""
import copy
import enum
from abc import ABC, abstractmethod
from array import array
from collections import defaultdict
from dataclasses import dataclass
from typing import (TYPE_CHECKING, Any, Dict, List, Mapping, Optional, Set,
                    Tuple, Union, cast)

<<<<<<< HEAD
import msgspec
=======
import numpy
>>>>>>> 951fdd66
import torch

from vllm.inputs.parse import is_valid_encoder_decoder_llm_inputs
from vllm.lora.request import LoRARequest
from vllm.pooling_params import PoolingParams
from vllm.prompt_adapter.request import PromptAdapterRequest
from vllm.sampling_params import SamplingParams
from vllm.spec_decode.metrics import SpecDecodeWorkerMetrics

if TYPE_CHECKING:
    from vllm.inputs import LLMInputs
    from vllm.multimodal.base import MultiModalDataDict


class Logprob(
        msgspec.Struct,
        omit_defaults=True,  # type: ignore[call-arg]
        array_like=True):  # type: ignore[call-arg]
    """Infos for supporting OpenAI compatible logprobs and token ranks.

    Attributes:
        logprob: The logprob of chosen token
        rank: The vocab rank of chosen token (>=1)
        decoded_token: The decoded chosen token index
    """
    logprob: float
    rank: Optional[int] = None
    decoded_token: Optional[str] = None


# {token_id -> logprob} per each sequence group. None if the corresponding
# sequence group doesn't require prompt logprob.
PromptLogprobs = List[Optional[Dict[int, Logprob]]]
# {token_id -> logprob} for each sequence group.
SampleLogprobs = List[Dict[int, Logprob]]


class SequenceStatus(enum.IntEnum):
    """Status of a sequence."""
    WAITING = 0
    RUNNING = 1
    SWAPPED = 2
    # Note: anything after SWAPPED (2) will be considered
    # as a finished status.
    FINISHED_STOPPED = 3
    FINISHED_LENGTH_CAPPED = 4
    FINISHED_ABORTED = 5
    FINISHED_IGNORED = 6

    @staticmethod
    def is_finished(status: "SequenceStatus") -> bool:
        return status > SequenceStatus.SWAPPED

    @staticmethod
    def get_finished_reason(status: "SequenceStatus") -> Union[str, None]:
        if status == SequenceStatus.FINISHED_STOPPED:
            finish_reason = "stop"
        elif status == SequenceStatus.FINISHED_LENGTH_CAPPED:
            finish_reason = "length"
        elif status == SequenceStatus.FINISHED_ABORTED:
            finish_reason = "abort"
        elif status == SequenceStatus.FINISHED_IGNORED:
            # The ignored sequences are the sequences whose prompt lengths
            # are longer than the model's length cap. Therefore, the stop
            # reason should also be "length" as in OpenAI API.
            finish_reason = "length"
        else:
            finish_reason = None
        return finish_reason


class SequenceStage(enum.Enum):
    PREFILL = enum.auto()
    DECODE = enum.auto()


@dataclass
class RequestMetrics:
    """Metrics associated with a request.

    Attributes:
        arrival_time: The time when the request arrived.
        first_scheduled_time: The time when the request was first scheduled.
        first_token_time: The time when the first token was generated.
        time_in_queue: The time the request spent in the queue.
        finished_time: The time when the request was finished.
        scheduler_time: The time spent in the scheduler when this request was
                        being considered by the scheduler.
        model_forward_time: The time spent in the model forward pass when this
                            request was in the batch.
        model_execute_time: The time spent in the model execute function. This
                            will include model forward, block/sync across
                            workers, cpu-gpu sync time and sampling time.
    """
    arrival_time: float
    last_token_time: float
    first_scheduled_time: Optional[float]
    first_token_time: Optional[float]
    time_in_queue: Optional[float]
    finished_time: Optional[float] = None
    scheduler_time: Optional[float] = None
    model_forward_time: Optional[float] = None
    model_execute_time: Optional[float] = None


class SequenceDataDelta(
        msgspec.Struct,
        array_like=True,  # type: ignore[call-arg]
        omit_defaults=True):  # type: ignore[call-arg]
    """Delta SequenceData to send to workers per step."""
    # A new token to be appended to existing SequenceData.
    new_output_token_ids: List[int]
    # Overwriting existing `cumulative_logprob`
    new_cumulative_logprob: float
    # Overwriting existing `num_computed_tokens`.
    new_num_computed_tokens: int
    # Overwriting existing `stage`.
    new_stage: SequenceStage


class SequenceData(msgspec.Struct,
                   omit_defaults=True):  # type: ignore[call-arg]
    """Data associated with a sequence.

    Args:
        prompt_token_ids: The token IDs of the prompt.
        output_token_ids: The token IDs of the output. Set to an empty list if
            None.

    Attributes:
        prompt_token_ids: The token IDs of the prompt.
        output_token_ids: The token IDs of the output.
        cumulative_logprob: The cumulative log probability of the output.
    """
    # NOTE: we cannot use Union[List, array] because msgspec cannot support
    # union of 2 list types.
    _prompt_token_ids: array
    _output_token_ids: array = msgspec.field(
        default_factory=lambda: array("I", []))

    ### The below fields should not be passed as an argument ###
    _cumulative_logprob: float = 0.0
    _prompt_token_ids_tuple: Tuple[int,
                                   ...] = msgspec.field(default_factory=tuple)
    # The number of tokens that are computed (that run against the model).
    _num_computed_tokens: int = 0
    _stage: SequenceStage = SequenceStage.PREFILL
    _cached_all_token_ids: List[int] = msgspec.field(default_factory=list)

    # It is used to get delta input. It is reset when `get_delta_and_reset`
    # is called.
    _new_appended_tokens: List[int] = msgspec.field(default_factory=list)

    def __post_init__(self) -> None:
        self._prompt_token_ids_tuple: Tuple[int, ...] = tuple(
            self._prompt_token_ids)
        self._update_cached_all_tokens()

    def _update_cached_all_tokens(self):
        assert isinstance(self._prompt_token_ids, array)
        assert isinstance(self._output_token_ids, array)
        self._cached_all_token_ids: List[int] = list(self._prompt_token_ids +
                                                     self._output_token_ids)

    @property
    def cumulative_logprob(self) -> float:
        return self._cumulative_logprob

    @property
    def prompt_token_ids(self) -> Tuple[int, ...]:
        return self._prompt_token_ids_tuple

    @prompt_token_ids.setter
    def prompt_token_ids(self, new_prompt_token_ids) -> None:
        raise NotImplementedError

    @property
    def prompt_token_ids_array(self) -> array:
        """Return the prompt token ids in array type.

        Note that the array is in "I" type, and it is not compatible
        with torch.long (2 bytes vs 4 bytes). So beware of the usage.
        """
        return self._prompt_token_ids

    @property
    def output_token_ids(self) -> Tuple[int, ...]:
        return tuple(self._output_token_ids)

    @output_token_ids.setter
    def output_token_ids(self, new_output_token_ids: List[int]) -> None:
        self._output_token_ids = array('I', new_output_token_ids)
        self._update_cached_all_tokens()

    @property
    def output_token_ids_array(self) -> array:
        """Return the prompt token ids in array type.

        Note that the array is in "I" type, and it is not compatible
        with torch.long (2 bytes vs 4 bytes). So beware of the usage.
        """
        assert isinstance(self._output_token_ids, array)
        return self._output_token_ids

    def append_token_id(self, token_id: int, logprob: float) -> None:
        self._output_token_ids.append(token_id)
        self._new_appended_tokens.append(token_id)
        self._cached_all_token_ids.append(token_id)
        self._cumulative_logprob += logprob

    def get_len(self) -> int:
        return len(self._output_token_ids) + len(self._prompt_token_ids)

    def get_prompt_len(self) -> int:
        return len(self._prompt_token_ids)

    def get_output_len(self) -> int:
        return len(self._output_token_ids)

    def get_token_ids(self) -> List[int]:
        return self._cached_all_token_ids

    def get_prefix_token_ids(
            self, num_tokens: int
    ) -> Tuple[Tuple[int, ...], Optional[Tuple[int, ...]]]:
        """Get prefix tokens, and make the return value hashable"""
        prompt_length = self.get_prompt_len()
        if num_tokens > prompt_length:
            return (self._prompt_token_ids_tuple,
                    tuple(self._output_token_ids[:num_tokens - prompt_length]))
        else:
            return (self._prompt_token_ids_tuple[:num_tokens], None)

    def get_num_computed_tokens(self) -> int:
        """Return the number of prefill tokens that are already computed."""
        return self._num_computed_tokens

    def update_num_computed_tokens(self, num_new_computed_tokens: int):
        """Update number of tokens computed so far."""
        self._num_computed_tokens += num_new_computed_tokens
        assert self._num_computed_tokens <= self.get_len(), (
            self._num_computed_tokens, self.get_len())
        # If all tokens are computed, it means it is in decoding phase.
        if self.get_num_uncomputed_tokens() == 0:
            self._stage = SequenceStage.DECODE

    def reset_state_for_recompute(self) -> None:
        """Reset the number of computed tokens from this sequence. It is
        supposed to be called when a sequence needs to be started from
        the beginning again (e.g., sequence is preempted).
        """
        self._num_computed_tokens = 0
        self._stage = SequenceStage.PREFILL
        self._new_appended_tokens = []

    def get_num_uncomputed_tokens(self) -> int:
        """Return the number of prefill tokens that are not computed."""
        # we use `get_len()` which includes prompt_len + output_len instead
        # of prompt_len here. This is because during recompute we need to
        # prefill for both prompt and output.
        return self.get_len() - self.get_num_computed_tokens()

    def get_last_token_id(self) -> int:
        if not self._output_token_ids:
            return self._prompt_token_ids[-1]
        return self._output_token_ids[-1]

    def get_prompt_token_ids(self) -> Tuple[int, ...]:
        return self.prompt_token_ids

    def get_output_token_ids(self) -> Tuple[int, ...]:
        return self.output_token_ids

    def get_delta_and_reset(self) -> SequenceDataDelta:
        delta = SequenceDataDelta(self._new_appended_tokens,
                                  self._cumulative_logprob,
                                  self.get_num_computed_tokens(), self.stage)
        # Reset delta state.
        self._new_appended_tokens = []
        return delta

    def apply_delta(self, delta: SequenceDataDelta):
        self._num_computed_tokens = delta.new_num_computed_tokens
        self._cumulative_logprob = delta.new_cumulative_logprob
        self._stage = delta.new_stage
        self._output_token_ids.extend(delta.new_output_token_ids)
        self._cached_all_token_ids.extend(delta.new_output_token_ids)

    @property
    def stage(self) -> SequenceStage:
        return self._stage

    def __repr__(self) -> str:
        return (f"SequenceData("
                f"prompt_token_ids={self._prompt_token_ids}, "
                f"output_token_ids={self.output_token_ids}, "
                f"cumulative_logprob={self.cumulative_logprob}, "
                f"get_num_computed_tokens={self.get_num_computed_tokens()}")


class Sequence:
    """Stores the data, status, and block information of a sequence.

    The sequence is constructed from the LLMInputs instance passed
    in through the `inputs` constructor argument.

    For encoder/decoder models, LLMInputs encapsulates both a
    decoder and encoder prompt, creating an ambiguity about which
    prompt to construct the sequence from. The `from_decoder_prompt`
    constructor argument signals whether to construct the Sequence
    from the LLMInputs decoder prompt, or encoder prompt.

    Args:
        seq_id: The ID of the sequence.
        inputs: The inputs of the sequence.
        block_size: The block size of the sequence. Should be the same as the
            block size used by the block manager and cache engine.
        eos_token_id: The end-of-sequence (EOS) token id recognized by this LLM.
        lora_request: LoRA request.
        prompt_adapter_request: Prompt Adapter request.
        from_decoder_prompt: Construct Sequence from LLMInputs decoder prompt
                             (True) or encoder prompt (False.) Must be True
                             for decoder-only model.

    """

    def __init__(
        self,
        seq_id: int,
        inputs: "LLMInputs",
        block_size: int,
        eos_token_id: Optional[int] = None,
        lora_request: Optional[LoRARequest] = None,
        prompt_adapter_request: Optional[PromptAdapterRequest] = None,
        from_decoder_prompt: bool = True,
    ) -> None:
        self.seq_id = seq_id
        self.inputs = inputs
        self.block_size = block_size
        self.eos_token_id = eos_token_id
        self.lora_request = lora_request
        self.prompt_adapter_request = prompt_adapter_request
        self.from_decoder_prompt = from_decoder_prompt
        self._prompt: Optional[str] = None
        self._prompt_token_ids: Optional[List[int]] = None

        # For decoder-only models, a Sequence is constructed
        # from an LLMInputs instance (the `inputs` arg.)
        #
        # For encoder/decoder models the same `inputs`
        # instance could be utilized to construct either an
        # encoder sequence or a decoder sequence, because
        # `LLMInputs` has both decoder- and encoder-oriented
        # member variables (i.e. it encapsulates both an encoder
        # and a decoder prompt.) The decision of which type of sequence
        # to generate is determined by the `from_decoder_prompt` argument.
        #
        # When constructing a encoder sequence
        # (`from_decoder_prompt` False) it matters that
        # the `LLMInputs` instance stored in `inputs` is valid
        # in the sense that its encoder-related member variables are
        # populated; below, an exception is raised if this is
        # not the case.
        #
        # When constructing a decoder sequence (`from_decoder_prompt` True)
        # it does not matter whether `inputs` has its encoder-related
        # member variables populated.
        if not (from_decoder_prompt
                or is_valid_encoder_decoder_llm_inputs(inputs)):
            raise ValueError("Cannot extract encoder input prompt from "
                             f"invalid input {inputs}; did you forget the "
                             "encoder input prompt fields?")

        self.data = SequenceData(array("I", self.prompt_token_ids))
        self.output_logprobs: SampleLogprobs = []
        self.output_text = ""

        self.status = SequenceStatus.WAITING
        self.stop_reason: Union[int, str, None] = None

        # Used for incremental detokenization
        self.prefix_offset = 0
        self.read_offset = 0
        # Input + output tokens
        self.tokens: Optional[List[str]] = None

    @property
    def n_blocks(self) -> int:
        return (self.get_len() + self.block_size - 1) // self.block_size

    @property
    def prompt(self) -> Optional[str]:
        if self._prompt is not None:
            # Reuse precomputed prompt string
            return self._prompt

        # Select decoder or encoder input prompt str,
        # as appropriate
        prompt_key: str = ("prompt"
                           if self.from_decoder_prompt else "encoder_prompt")

        # Cache prompt
        self._prompt = cast(Optional[str], self.inputs.get(prompt_key))
        return self._prompt

    @property
    def prompt_token_ids(self) -> List[int]:
        if self._prompt_token_ids is not None:
            # Reuse precomputed prompt token ids
            return self._prompt_token_ids

        # Select decoder or encoder input prompt
        # token ids, as appropriate
        prompt_token_ids_key: str = ("prompt_token_ids"
                                     if self.from_decoder_prompt else
                                     "encoder_prompt_token_ids")

        # Cache computed prompt token ids
        self._prompt_token_ids = cast(List[int],
                                      self.inputs.get(prompt_token_ids_key))
        return self._prompt_token_ids

    @property
    def multi_modal_data(self) -> "MultiModalDataDict":
        return self.inputs.get("multi_modal_data") or {}

    @property
    def lora_int_id(self) -> int:
        return self.lora_request.lora_int_id if self.lora_request else 0

    @property
    def prompt_adapter_id(self) -> int:
        return self.prompt_adapter_request.prompt_adapter_id \
                        if self.prompt_adapter_request else 0

    def get_output_text_to_return(self, buffer_length: int):
        # We return the full output text if the sequence is finished.
        truncate = buffer_length and not self.is_finished()
        return self.output_text[:-buffer_length] if truncate else (
            self.output_text)

    def hash_of_block(self, logical_idx: int) -> int:
        # TODO This can produce incorrect hash when block size > prompt size

        # Compute the number of tokens in the sequence
        # TODO: The current hashing function is O(L^2). We should optimize
        # this in the future.
        num_tokens = self.num_hashed_tokens_of_block(logical_idx)
        hashed_tokens = self.data.get_prefix_token_ids(num_tokens)
        return hash((hashed_tokens, self.lora_int_id))

    def num_hashed_tokens_of_block(self, logical_idx: int):
        return logical_idx * self.block_size + self.block_size

    def reset_state_for_recompute(self):
        """Reset the sequence states for recomputation."""
        self.data.reset_state_for_recompute()

    def append_token_id(
        self,
        token_id: int,
        logprobs: Dict[int, Logprob],
    ) -> None:
        assert token_id in logprobs
        self.output_logprobs.append(logprobs)
        self.data.append_token_id(token_id, logprobs[token_id].logprob)

    def get_len(self) -> int:
        return self.data.get_len()

    def get_prompt_len(self) -> int:
        return self.data.get_prompt_len()

    def get_output_len(self) -> int:
        return self.data.get_output_len()

    def get_token_ids(self) -> List[int]:
        return self.data.get_token_ids()

    def get_prompt_token_ids(self) -> Tuple[int, ...]:
        return self.data.get_prompt_token_ids()

    def get_last_token_id(self) -> int:
        return self.data.get_last_token_id()

    def get_output_token_ids(self) -> Tuple[int, ...]:
        return self.data.get_output_token_ids()

    def get_cumulative_logprob(self) -> float:
        return self.data.cumulative_logprob

    def get_beam_search_score(self,
                              length_penalty: float = 1.0,
                              seq_len: Optional[int] = None,
                              eos_token_id: Optional[int] = None) -> float:
        """Calculate the beam search score with length penalty.

        Adapted from

        https://github.com/huggingface/transformers/blob/ccb92be23def445f2afdea94c31286f84b89eb5b/src/transformers/generation/beam_search.py#L938
        """
        if seq_len is None:
            seq_len = self.get_len()
            # NOTE: HF implementation does not count the EOS token
            # towards the length, we align with that here for testing.
            if (eos_token_id is not None
                    and self.get_last_token_id() == eos_token_id):
                seq_len -= 1
        return self.get_cumulative_logprob() / (seq_len**length_penalty)

    def is_finished(self) -> bool:
        return SequenceStatus.is_finished(self.status)

    def fork(self, new_seq_id: int) -> "Sequence":
        new_seq = copy.deepcopy(self)
        new_seq.seq_id = new_seq_id
        return new_seq

    def get_num_new_tokens(self) -> int:
        """Get the number of new tokens to be computed.

        Returns:
            The new number of tokens to be computed. I.e., 1 for decode, or
            the remaining prompt size for prefill.
        """
        if self.data.stage == SequenceStage.DECODE:
            return 1
        return self.data.get_num_uncomputed_tokens()

    def is_prefill(self) -> bool:
        return self.data.stage == SequenceStage.PREFILL

    def __repr__(self) -> str:
        return (f"Sequence(seq_id={self.seq_id}, "
                f"status={self.status.name}, "
                f"num_blocks={self.n_blocks}, ")


@dataclass
class SequenceGroupState:
    """Mutable state tied to a specific sequence group"""

    # for multi-step decoding
    num_steps: int = 1
    current_step: int = 0

    @property
    def remaining_steps(self) -> int:
        return self.num_steps - self.current_step


class SequenceGroup:
    """A group of sequences that are generated from the same prompt.

    Args:
        request_id: The ID of the request.
        seqs: The list of sequences.
        sampling_params: The sampling parameters used to generate the outputs.
        arrival_time: The arrival time of the request.
        lora_request: LoRA request.
        embeddings: The embeddings vectors of the prompt of the sequence group
            for an embedding model.
        pooling_params: The pooling parameters used to generate the pooling
            for an embedding model.
        encoder_seq: Optional, the single encoder sequence. Should be None
                     unless you are working with an encoder/decoder model.
        trace_headers: OpenTelemetry trace headers.
        prompt_adapter_request: Prompt Adapter request.
    """

    def __init__(
        self,
        request_id: str,
        seqs: List[Sequence],
        arrival_time: float,
        sampling_params: Optional[SamplingParams] = None,
        lora_request: Optional[LoRARequest] = None,
        embeddings: Optional[List[float]] = None,
        pooling_params: Optional[PoolingParams] = None,
        encoder_seq: Optional[Sequence] = None,
        trace_headers: Optional[Mapping[str, str]] = None,
        prompt_adapter_request: Optional[PromptAdapterRequest] = None,
    ) -> None:
        self.request_id = request_id
        self.seqs = seqs
        self.is_single_seq = len(seqs) == 1
        self.seqs_dict = {seq.seq_id: seq for seq in seqs}

        self.sampling_params = sampling_params
        self.metrics = RequestMetrics(arrival_time=arrival_time,
                                      last_token_time=arrival_time,
                                      first_scheduled_time=None,
                                      first_token_time=None,
                                      time_in_queue=None)
        self.lora_request = lora_request
        self.prompt_logprobs: Optional[PromptLogprobs] = None
        self.state = SequenceGroupState()
        self.embeddings = embeddings
        self.pooling_params = pooling_params
        self.prompt_adapter_request = prompt_adapter_request
        self.encoder_seq = encoder_seq
        self.trace_headers = trace_headers

    @property
    def prompt(self) -> Optional[str]:
        # All sequences in the group should have the same prompt.
        # We use the prompt of an arbitrary sequence.
        return self.seqs[0].prompt

    @property
    def prompt_token_ids(self) -> List[int]:
        # All sequences in the group should have the same prompt.
        # We use the prompt of an arbitrary sequence.
        return self.seqs[0].prompt_token_ids

    @property
    def encoder_prompt(self) -> Optional[str]:
        # There are either 0 or 1 encoder sequences
        # If one is present, its prompt is distinct
        # from the decoder's.
        return (self.encoder_seq.prompt
                if self.encoder_seq is not None else None)

    @property
    def encoder_prompt_token_ids(self) -> Optional[List[int]]:
        # There are either 0 or 1 encoder sequences
        # If one is present, its prompt token ids are
        # distinct from the decoder's.
        return (self.encoder_seq.prompt_token_ids
                if self.encoder_seq is not None else None)

    @property
    def multi_modal_data(self) -> "MultiModalDataDict":
        # All sequences in the group should have the same multi-modal data.
        # We use the multi-modal data of an arbitrary sequence.
        return self.seqs[0].multi_modal_data

    @property
    def lora_int_id(self) -> int:
        return self.lora_request.lora_int_id if self.lora_request else 0

    @property
    def prompt_adapter_id(self) -> int:
        return self.prompt_adapter_request.prompt_adapter_id \
                        if self.prompt_adapter_request else 0

    @property
    def prompt_adapter_num_virtual_tokens(self) -> int:
        return self.prompt_adapter_request.prompt_adapter_num_virtual_tokens\
                         if self.prompt_adapter_request else 0

    def init_multi_step(self, num_scheduler_steps: int) -> None:
        self.state.num_steps = num_scheduler_steps
        self.state.current_step = 0

    def get_last_latency(self, now: float) -> Optional[float]:
        """Sets the last token time for Request level timings."""
        # If still in prefill phase, raise Error.
        if self.is_prefill():
            raise ValueError(
                "seq_group.get_last_latency() should not be called "
                "if the seq_group is in prefill phase.")

        # Otherwise return token latency.
        latency = now - self.metrics.last_token_time
        self.metrics.last_token_time = now
        return latency

    def maybe_set_first_token_time(self, time: float) -> None:
        """Sets the first token time for Request level timings."""
        # Note: in a case where a sequence_group is swapped and
        #   recomputed, the time between iterations is counted
        #   in TPOT, rather than recalculating TTFT (since from the )
        #   POV of the user, there is simply a long generation delay.
        if (self.metrics.first_token_time is None
                and self.seqs[0].get_output_len() == 1):
            self.metrics.first_token_time = time

    def maybe_set_first_scheduled_time(self, time: float) -> None:
        """Sets the first scheduled time and time in queue for Request
        level timings."""
        if self.metrics.first_scheduled_time is None:
            self.metrics.first_scheduled_time = time
            self.metrics.time_in_queue = time - self.metrics.arrival_time

    def set_finished_time(self, time: Optional[float]) -> None:
        """Sets the finished time for Request level timings."""
        self.metrics.finished_time = time

    def get_max_num_running_seqs(self) -> int:
        """The maximum number of sequences running in parallel in the remaining
        lifetime of the request."""
        if self.sampling_params and self.sampling_params.use_beam_search:
            # For beam search, maximally there will always be `best_of` beam
            # candidates running in the future.
            best_of = self.sampling_params.best_of
            assert isinstance(best_of, int)
            return best_of
        else:
            if self.sampling_params:
                best_of = self.sampling_params.best_of
                assert isinstance(best_of, int)
                if best_of > self.num_seqs():
                    # At prompt stage, the sequence group is not yet filled up
                    # and only have one sequence running. However, in the
                    # generation stage, we will have `best_of` sequences
                    # running.
                    return best_of
            # At sampling stages, return the number of actual sequences
            # that are not finished yet.
            return self.num_unfinished_seqs()

    def get_seqs(
        self,
        status: Optional[SequenceStatus] = None,
    ) -> List[Sequence]:
        if status is None:
            return self.seqs

        if self.is_single_seq:
            return self.seqs if self.seqs[0].status == status else []

        return [seq for seq in self.seqs if seq.status == status]

    def is_encoder_decoder(self) -> bool:
        return self.encoder_seq is not None

    def get_encoder_seq(self) -> Optional[Sequence]:
        return self.encoder_seq

    def get_unfinished_seqs(self) -> List[Sequence]:
        if self.is_single_seq:
            return self.seqs if not self.seqs[0].is_finished() else []

        return [seq for seq in self.seqs if not seq.is_finished()]

    def get_finished_seqs(self) -> List[Sequence]:
        if self.is_single_seq:
            return self.seqs if self.seqs[0].is_finished() else []

        return [seq for seq in self.seqs if seq.is_finished()]

    def update_num_computed_tokens(self, num_new_computed_tokens: int):
        """Update number of tokens computed so far."""
        for seq in self.seqs:
            if not seq.is_finished():
                seq.data.update_num_computed_tokens(num_new_computed_tokens)

    def get_num_uncomputed_tokens(self) -> int:
        num_uncomputed_tokens = 0
        for seq in self.seqs:
            if not seq.is_finished():
                num_uncomputed_tokens += seq.data.get_num_uncomputed_tokens()
        return num_uncomputed_tokens

    def num_seqs(self, status: Optional[SequenceStatus] = None) -> int:
        # Optimization. We don't need to call get_seqs if we don't need to
        # filter by states.
        if status is None:
            return len(self.seqs)

        if self.is_single_seq:
            return 1 if self.seqs[0].status == status else 0

        return len(self.get_seqs(status))

    def num_unfinished_seqs(self) -> int:
        if self.is_single_seq:
            return 1 if not self.seqs[0].is_finished() else 0

        return len(self.get_unfinished_seqs())

    def num_finished_seqs(self) -> int:
        if self.is_single_seq:
            return 1 if self.seqs[0].is_finished() else 0

        return len(self.get_finished_seqs())

    def find(self, seq_id: int) -> Sequence:
        if seq_id not in self.seqs_dict:
            raise ValueError(f"Sequence {seq_id} not found.")
        return self.seqs_dict[seq_id]

    def add(self, seq: Sequence) -> None:
        if seq.seq_id in self.seqs_dict:
            raise ValueError(f"Sequence {seq.seq_id} already exists.")
        self.seqs_dict[seq.seq_id] = seq
        self.seqs.append(seq)
        self.is_single_seq = len(self.seqs) == 1

    def remove(self, seq_id: int) -> None:
        seq = self.seqs_dict.pop(seq_id, None)
        if seq is None:
            raise ValueError(f"Sequence {seq_id} not found.")
        self.seqs.remove(seq)
        self.is_single_seq = len(self.seqs) == 1

    def is_finished(self) -> bool:
        return all(seq.is_finished() for seq in self.seqs)

    def is_prefill(self) -> bool:
        # Every sequence should be in the same stage.
        return self.seqs[0].is_prefill()

    def __repr__(self) -> str:
        return (f"SequenceGroup(request_id={self.request_id}, "
                f"sampling_params={self.sampling_params}, "
                f"num_seqs={len(self.seqs)})")


class SequenceGroupMetadataDelta(
        msgspec.Struct,
        tag=True,  # type: ignore[call-arg]
        array_like=True,  # type: ignore[call-arg]
        omit_defaults=True):  # type: ignore[call-arg]
    """Delta of SequenceGroupMetadata.

    After sending the first SequenceGroupMetadata, vLLM scheduler
    only sends delta to reduce the data payload size.
    """
    seq_data_delta: Dict[int, SequenceDataDelta]
    request_id: str
    block_tables: Dict[int, List[int]]
    is_prompt: bool
    do_sample: bool = True
    token_chunk_size: Optional[int] = None
    computed_block_nums: Optional[List[int]] = None


class SequenceGroupMetadata(
        msgspec.Struct,
        tag=True,  # type: ignore[call-arg]
        array_like=True,  # type: ignore[call-arg]
        omit_defaults=True):  # type: ignore[call-arg]
    """Metadata for a sequence group. Used to create `AttentionMetadata`.

    Args:
        request_id: The ID of the request.
        is_prompt: Whether the request is at prompt stage.
        seq_data: The sequence data. (Seq id -> sequence data)
        sampling_params: The sampling parameters used to generate the outputs.
        block_tables: The block tables. (Seq id -> list of physical block
            numbers)
        do_sample: True if sampling is required. Sampling is not required when
            e.g., prefill is chunked, and the current iteration only computes
            query tokens for prefill, we don't need sampling.
        token_chunk_size: The number of tokens to be processed (per sequence).
            None if chunking is not required.
        lora_request: LoRA request.
        computed_block_nums: The block numbers that are already computed,
            used in prefix caching.
        state: Internal state tied to this sequence group.
        multi_modal_data: Multi modal data.
        encoder_seq_data: Optional sequence data for encoder prompt
                          (SequenceGroup.encoder_seq). Should be None 
                          unless you are working with an encoder/decoder
                          model.
        cross_block_table: Optional cross-attention block table associated
                           with the encoder prompt
                           (SequenceGroup.encoder_seq). Should be None
                           unless you are working with an encoder/decoder
                           model.
        prompt_adapter_request: Prompt Adapter request.
    """

<<<<<<< HEAD
    request_id: str
    is_prompt: bool
    seq_data: Dict[int, SequenceData]
    sampling_params: SamplingParams
    block_tables: Dict[int, List[int]]
    do_sample: bool = True
    pooling_params: Optional[PoolingParams] = None
    lora_request: Optional[LoRARequest] = None
    computed_block_nums: Optional[List[int]] = None
    # "MultiModalDataDict" types. We have to use Any due to msgspec
    # doesn't allow to have union of 2 different dicts.
    multi_modal_data: Optional[Any] = None
    encoder_seq_data: Optional[SequenceData] = None
    cross_block_table: Optional[List[int]] = None
    prompt_adapter_request: Optional[PromptAdapterRequest] = None
    token_chunk_size: Optional[int] = None

    ### Stateful fields that are lazily defined. ###
    # The number of speculative tokens adopted in this request.
    # None means specuative decoding is not used.
    # Zero means speculative decoding is disabled for some reasons.
    # TODO: We should maintain this states out of the sequence group.
    num_speculative_tokens: Optional[int] = None

    def __post_init__(self):
        if self.seq_data is not None and self.token_chunk_size is None:
            if self.is_prompt:
                self.token_chunk_size = list(
                    self.seq_data.values())[0].get_len()
=======
    def __init__(
        self,
        request_id: str,
        is_prompt: bool,
        seq_data: Dict[int, SequenceData],
        sampling_params: SamplingParams,
        block_tables: Dict[int, List[int]],
        do_sample: bool = True,
        pooling_params: Optional[PoolingParams] = None,
        token_chunk_size: Optional[int] = None,
        lora_request: Optional[LoRARequest] = None,
        computed_block_nums: Optional[List[int]] = None,
        state: Optional[SequenceGroupState] = None,
        multi_modal_data: Optional["MultiModalDataDict"] = None,
        encoder_seq_data: Optional[SequenceData] = None,
        cross_block_table: Optional[List[int]] = None,
        prompt_adapter_request: Optional[PromptAdapterRequest] = None,
    ) -> None:
        self.request_id = request_id
        self.is_prompt = is_prompt
        self.seq_data = seq_data
        self.sampling_params = sampling_params
        self.block_tables = block_tables
        self.pooling_params = pooling_params
        self.lora_request = lora_request
        self.prompt_adapter_request = prompt_adapter_request
        self.computed_block_nums = computed_block_nums
        self.multi_modal_data = multi_modal_data
        self.state = SequenceGroupState() if state is None else state
        self.encoder_seq_data = encoder_seq_data
        self.cross_block_table = cross_block_table
        self._token_chunk_size = token_chunk_size
        self.do_sample = do_sample

        # The number of speculative tokens adopted in this request.
        # None means specuative decoding is not used.
        # Zero means speculative decoding is disabled for some reasons.
        # TODO: We should maintain this states out of the sequence group.
        self.num_speculative_tokens = None

        if seq_data is not None and self._token_chunk_size is None:
            if is_prompt:
                self._token_chunk_size = next(iter(
                    seq_data.values())).get_len()
>>>>>>> 951fdd66
            else:
                self.token_chunk_size = 1

    @property
    def lora_int_id(self) -> int:
        return self.lora_request.lora_int_id if self.lora_request else 0

    @property
    def prompt_adapter_id(self) -> int:
        return self.prompt_adapter_request.prompt_adapter_id \
                        if self.prompt_adapter_request else 0

    @property
    def prompt_adapter_num_virtual_tokens(self) -> int:
        return self.prompt_adapter_request.prompt_adapter_num_virtual_tokens \
                        if self.prompt_adapter_request else 0

<<<<<<< HEAD
    def apply_delta(self,
                    sequence_group_metadata_delta: SequenceGroupMetadataDelta):
        for id, delta in sequence_group_metadata_delta.seq_data_delta.items():
            self.seq_data[id].apply_delta(delta)
        assert self.request_id == sequence_group_metadata_delta.request_id
        self.block_tables = sequence_group_metadata_delta.block_tables
        self.token_chunk_size = sequence_group_metadata_delta.token_chunk_size
        self.do_sample = sequence_group_metadata_delta.do_sample
        self.is_prompt = sequence_group_metadata_delta.is_prompt


class SequenceOutput(
        msgspec.Struct,
        omit_defaults=True,  # type: ignore[call-arg]
        array_like=True):  # type: ignore[call-arg]
=======
    @property
    def token_chunk_size(self) -> int:
        """Return the number of tokens to be processed (chunk size)."""
        assert self._token_chunk_size is not None
        return self._token_chunk_size

    def finish_step(self) -> None:
        assert self.state.current_step < self.state.num_steps
        self.state.current_step += 1


class SequenceOutput:
>>>>>>> 951fdd66
    """The model output associated with a sequence.

    Args:
        parent_seq_id: The ID of the parent sequence (for forking in beam
            search).
        output_token: The output token ID.
        logprobs: The logprobs of the output token.
            (Token id -> logP(x_i+1 | x_0, ..., x_i))
    """
    parent_seq_id: int
    output_token: int
    logprobs: Dict[int, Logprob]

    def __repr__(self) -> str:
        return (f"SequenceOutput(parent_seq_id={self.parent_seq_id}, "
                f"output_token={self.output_token}, "
                f"logprobs={self.logprobs})")

    def __eq__(self, other: object) -> bool:
        if not isinstance(other, SequenceOutput):
            raise NotImplementedError()
        equal = (self.parent_seq_id == other.parent_seq_id
                 and self.output_token == other.output_token)
        log_probs_equal = other.logprobs == self.logprobs
        return equal and log_probs_equal


class SequenceGroupOutput(ABC):
    """The base class for model outputs associated with a sequence group."""

    @abstractmethod
    def __repr__(self) -> str:
        pass

    @abstractmethod
    def __eq__(self, other: object) -> bool:
        pass


class CompletionSequenceGroupOutput(
        msgspec.Struct,
        omit_defaults=True,  # type: ignore[call-arg]
        array_like=True):  # type: ignore[call-arg]
    __metaclass__ = SequenceGroupOutput
    """The model output associated with a completion sequence group."""
    samples: List[SequenceOutput]
    # Prompt logprob for each prompt query token.
    prompt_logprobs: Optional[PromptLogprobs]

    def __repr__(self) -> str:
        return (f"CompletionSequenceGroupOutput(samples={self.samples}, "
                f"prompt_logprobs={self.prompt_logprobs})")

    def __eq__(self, other: object) -> bool:
        if not isinstance(other, CompletionSequenceGroupOutput):
            raise NotImplementedError()
        return (self.samples == other.samples
                and self.prompt_logprobs == other.prompt_logprobs)


class EmbeddingSequenceGroupOutput(
        msgspec.Struct,
        omit_defaults=True,  # type: ignore[call-arg]
        array_like=True,  # type: ignore[call-arg]
):
    """The model output associated with an embedding sequence group."""
    __metaclass__ = SequenceGroupOutput
    embeddings: List[int]

    def __repr__(self) -> str:
        return (f"EmbeddingSequenceGroupOutput("
                f"embeddings_shape={len(self.embeddings)})")

    def __eq__(self, other: object) -> bool:
        if not isinstance(other, EmbeddingSequenceGroupOutput):
            raise NotImplementedError()
        return self.embeddings == other.embeddings


class IntermediateTensors(
        msgspec.Struct,
        omit_defaults=True,  # type: ignore[call-arg]
        array_like=True):  # type: ignore[call-arg]
    """For all pipeline stages except the last, we need to return the hidden
    states and residuals to be sent to the next stage. This data structure
    contains the hidden states and residuals for a request.
    """

    tensors: Dict[str, torch.Tensor]

    def __getitem__(self, key: Union[str, slice]):
        if isinstance(key, str):
            return self.tensors[key]
        elif isinstance(key, slice):
            return self.__class__({k: v[key] for k, v in self.tensors.items()})

    def __setitem__(self, key: str, value):
        self.tensors[key] = value

    def __len__(self):
        return len(self.tensors)

    def __eq__(self, other: object):
        return isinstance(other, self.__class__) and self

    def __repr__(self) -> str:
        return f"IntermediateTensors(tensors={self.tensors})"


class SamplerOutput(
        msgspec.Struct,
        omit_defaults=True,  # type: ignore[call-arg]
        array_like=True):  # type: ignore[call-arg]
    """For each sequence group, we generate a list of SequenceOutput object,
    each of which contains one possible candidate for the next token.

    This data structure implements methods, so it can be used like a list, but
    also has optional fields for device tensors.
    """

    outputs: List[CompletionSequenceGroupOutput]

    # On-device tensor containing probabilities of each token.
    sampled_token_probs: Optional[torch.Tensor] = None

    # On-device tensor containing the logprobs of each token.
    logprobs: Optional["torch.Tensor"] = None

    # On-device tensor containing the sampled token ids.
    sampled_token_ids: Optional[torch.Tensor] = None
    sampled_token_ids_numpy: Optional[numpy.ndarray] = None

    # Spec decode metrics populated by workers.
    spec_decode_worker_metrics: Optional[SpecDecodeWorkerMetrics] = None

    # Optional last hidden states from the model.
    hidden_states: Optional[torch.Tensor] = None

    # Time taken in the forward pass for this across all workers
    model_forward_time: Optional[float] = None

    # Time taken in the model execute function. This will include model forward,
    # block/sync across workers, cpu-gpu sync time and sampling time.
    model_execute_time: Optional[float] = None

    def __getitem__(self, idx: int):
        return self.outputs[idx]

    def __setitem__(self, idx: int, value):
        self.outputs[idx] = value

    def __len__(self):
        return len(self.outputs)

    def __eq__(self, other: object):
        return isinstance(other,
                          self.__class__) and self.outputs == other.outputs

    def __repr__(self) -> str:
        """Show the shape of a tensor instead of its values to reduce noise.
        """
        sampled_token_probs_repr = ("None" if self.sampled_token_probs is None
                                    else self.sampled_token_probs.shape)
        sampled_token_ids_repr = ("None" if self.sampled_token_ids is None else
                                  self.sampled_token_ids.shape)
        return (
            f"SamplerOutput(outputs={self.outputs}, "
            f"sampled_token_probs={sampled_token_probs_repr}, "
            f"sampled_token_ids={sampled_token_ids_repr}, "
            f"spec_decode_worker_metrics={self.spec_decode_worker_metrics})")


class PoolerOutput(
        msgspec.Struct,
        omit_defaults=True,  # type: ignore[call-arg]
        array_like=True):  # type: ignore[call-arg]
    """The output from a pooling operation in the embedding model."""
    outputs: List[EmbeddingSequenceGroupOutput]

    spec_decode_worker_metrics: Optional[SpecDecodeWorkerMetrics] = None

    def __getitem__(self, idx: int):
        return self.outputs[idx]

    def __setitem__(self, idx: int, value):
        self.outputs[idx] = value

    def __len__(self):
        return len(self.outputs)

    def __eq__(self, other: object):
        return isinstance(other,
                          self.__class__) and self.outputs == other.outputs


def get_all_seq_ids(
        seq_group_metadata_list: List[SequenceGroupMetadata]) -> List[int]:
    """Given a list of SequenceGroupMetadata, create a list of all
    sequence ids.
    """
    return [seq_id for sg in seq_group_metadata_list for seq_id in sg.seq_data]


def get_all_seq_ids_and_request_ids(
    seq_group_metadata_list: List[SequenceGroupMetadata]
) -> Tuple[List[int], Dict[str, Set[int]]]:
    """Given a list of SequenceGroupMetadata, create a list of all
    sequence ids.
    """
    seq_ids: List[int] = []
    request_id_seq_ids_mapping: Dict[str, Set[int]] = defaultdict(set)
    for sg in seq_group_metadata_list:
        for seq_id in sg.seq_data:
            seq_ids.append(seq_id)
            request_id_seq_ids_mapping[sg.request_id].add(seq_id)
    return seq_ids, request_id_seq_ids_mapping


class HiddenStates(msgspec.Struct, array_like=True,
                   omit_defaults=True):  # type: ignore[call-arg]
    """Hidden states corresponding to in-progress sequences.
    Used in speculative decoding to pass hidden states from
    the target model to the proposer model in the subsequent step.

    seq_ids are the sequence ids of each entry of the batch
    dimension of the hidden_states tensor"""

    seq_group_metadata_list: List[SequenceGroupMetadata]
    hidden_states: torch.Tensor
    _seq_ids: List[int] = msgspec.field(default_factory=list)

    def __post_init__(self):
        self._seq_ids = get_all_seq_ids(self.seq_group_metadata_list)
        assert len(self.seq_group_metadata_list) == len(self.hidden_states)

    @property
    def seq_ids(self) -> List[int]:
        return self._seq_ids

    def update(self, seq_group_metadata_list: List[SequenceGroupMetadata],
               hidden_states: torch.Tensor) -> None:
        """Update hidden states from target model invocation."""
        assert len(seq_group_metadata_list) == len(hidden_states)
        self._seq_ids.extend(get_all_seq_ids(seq_group_metadata_list))
        self.hidden_states = torch.cat([self.hidden_states, hidden_states])

    def prune(self,
              seq_group_metadata_list: List[SequenceGroupMetadata]) -> None:
        """Prune to provided list of sequence ids."""
        seq_ids = get_all_seq_ids(seq_group_metadata_list)
        if seq_ids != self._seq_ids:
            # Batch contents changed - prune removed sequences.
            index = [self._seq_ids.index(seq_id) for seq_id in seq_ids]
            self.hidden_states = self.hidden_states[index]
            self._seq_ids = seq_ids


class ExecuteModelRequest(
        msgspec.Struct,
        array_like=True,  # type: ignore[call-arg]
        omit_defaults=True):  # type: ignore[call-arg]
    """The model execution request, containing CPU metadata only. The LLM
    engine should create an instance of this class for each request batch."""
    # The sequence group metadata list.
    seq_group_metadata_list: List[Union[SequenceGroupMetadata,
                                        SequenceGroupMetadataDelta]]
    # Blocks to swap in. List of CPU -> GPU block number.
    blocks_to_swap_in: List[Tuple[int,
                                  int]] = msgspec.field(default_factory=list)
    # Blocks to swap out. List of GPU -> CPU block number.
    blocks_to_swap_out: List[Tuple[int,
                                   int]] = msgspec.field(default_factory=list)
    # Blocks to copy. Source to dest block.
    blocks_to_copy: List[Tuple[int, int]] = msgspec.field(default_factory=list)
    # Virtual engine ID for pipeline parallel.
    virtual_engine: int = 0
    # The number of slots for lookahead decoding.
    num_lookahead_slots: int = 0
    # The number of requests in the running queue.
    running_queue_size: int = 0
    # Optional hidden states from prior step.
    previous_hidden_states: Optional[HiddenStates] = None
    # The number of forward steps to run.
    num_steps: int = 1
    # Finished request ids since last step.
<<<<<<< HEAD
    finished_requests_ids: List[str] = msgspec.field(default_factory=list)
=======
    finished_requests_ids: List[str] = field(default_factory=list)
    # The last sampled token ids for multi step decoding.
    last_sampled_token_ids: Optional[torch.Tensor] = None

    @property
    def is_first_multi_step(self) -> bool:
        # TODO(will) make this be able to handle batches with variable number of
        # steps
        assert len(self.seq_group_metadata_list) > 0
        first_seq_group = self.seq_group_metadata_list[0]
        return first_seq_group.state.current_step == 0

    @property
    def is_last_step(self) -> bool:
        # TODO(will) make this be able to handle batches with variable number of
        # steps
        assert len(self.seq_group_metadata_list) > 0
        first_seq_group = self.seq_group_metadata_list[0]
        num_steps = first_seq_group.state.num_steps
        current_step = first_seq_group.state.current_step
        return num_steps - current_step == 1

    @property
    def current_step(self) -> int:
        # TODO(will) make this be able to handle batches with variable number of
        # steps
        assert len(self.seq_group_metadata_list) > 0
        return self.seq_group_metadata_list[0].state.current_step
>>>>>>> 951fdd66

    def clone(
        self, seq_group_metadata_list: List[Union[SequenceGroupMetadata,
                                                  SequenceGroupMetadataDelta]]
    ) -> "ExecuteModelRequest":
        """Clone the request with a new sequence group metadata list."""
        return ExecuteModelRequest(
            seq_group_metadata_list=seq_group_metadata_list,
            blocks_to_swap_in=self.blocks_to_swap_in.copy(),
            blocks_to_swap_out=self.blocks_to_swap_out.copy(),
            blocks_to_copy=self.blocks_to_copy.copy(),
            virtual_engine=self.virtual_engine,
            num_lookahead_slots=self.num_lookahead_slots,
            running_queue_size=self.running_queue_size,
            previous_hidden_states=self.previous_hidden_states,
            num_steps=self.num_steps,
            finished_requests_ids=self.finished_requests_ids,
            last_sampled_token_ids=self.last_sampled_token_ids.clone()
            if self.last_sampled_token_ids is not None else None)<|MERGE_RESOLUTION|>--- conflicted
+++ resolved
@@ -8,11 +8,8 @@
 from typing import (TYPE_CHECKING, Any, Dict, List, Mapping, Optional, Set,
                     Tuple, Union, cast)
 
-<<<<<<< HEAD
 import msgspec
-=======
 import numpy
->>>>>>> 951fdd66
 import torch
 
 from vllm.inputs.parse import is_valid_encoder_decoder_llm_inputs
@@ -878,7 +875,6 @@
         prompt_adapter_request: Prompt Adapter request.
     """
 
-<<<<<<< HEAD
     request_id: str
     is_prompt: bool
     seq_data: Dict[int, SequenceData]
@@ -888,6 +884,8 @@
     pooling_params: Optional[PoolingParams] = None
     lora_request: Optional[LoRARequest] = None
     computed_block_nums: Optional[List[int]] = None
+    state: Optional[SequenceGroupState] = msgspec.field(
+        default_factory=lambda: SequenceGroupState())
     # "MultiModalDataDict" types. We have to use Any due to msgspec
     # doesn't allow to have union of 2 different dicts.
     multi_modal_data: Optional[Any] = None
@@ -908,52 +906,6 @@
             if self.is_prompt:
                 self.token_chunk_size = list(
                     self.seq_data.values())[0].get_len()
-=======
-    def __init__(
-        self,
-        request_id: str,
-        is_prompt: bool,
-        seq_data: Dict[int, SequenceData],
-        sampling_params: SamplingParams,
-        block_tables: Dict[int, List[int]],
-        do_sample: bool = True,
-        pooling_params: Optional[PoolingParams] = None,
-        token_chunk_size: Optional[int] = None,
-        lora_request: Optional[LoRARequest] = None,
-        computed_block_nums: Optional[List[int]] = None,
-        state: Optional[SequenceGroupState] = None,
-        multi_modal_data: Optional["MultiModalDataDict"] = None,
-        encoder_seq_data: Optional[SequenceData] = None,
-        cross_block_table: Optional[List[int]] = None,
-        prompt_adapter_request: Optional[PromptAdapterRequest] = None,
-    ) -> None:
-        self.request_id = request_id
-        self.is_prompt = is_prompt
-        self.seq_data = seq_data
-        self.sampling_params = sampling_params
-        self.block_tables = block_tables
-        self.pooling_params = pooling_params
-        self.lora_request = lora_request
-        self.prompt_adapter_request = prompt_adapter_request
-        self.computed_block_nums = computed_block_nums
-        self.multi_modal_data = multi_modal_data
-        self.state = SequenceGroupState() if state is None else state
-        self.encoder_seq_data = encoder_seq_data
-        self.cross_block_table = cross_block_table
-        self._token_chunk_size = token_chunk_size
-        self.do_sample = do_sample
-
-        # The number of speculative tokens adopted in this request.
-        # None means specuative decoding is not used.
-        # Zero means speculative decoding is disabled for some reasons.
-        # TODO: We should maintain this states out of the sequence group.
-        self.num_speculative_tokens = None
-
-        if seq_data is not None and self._token_chunk_size is None:
-            if is_prompt:
-                self._token_chunk_size = next(iter(
-                    seq_data.values())).get_len()
->>>>>>> 951fdd66
             else:
                 self.token_chunk_size = 1
 
@@ -971,7 +923,6 @@
         return self.prompt_adapter_request.prompt_adapter_num_virtual_tokens \
                         if self.prompt_adapter_request else 0
 
-<<<<<<< HEAD
     def apply_delta(self,
                     sequence_group_metadata_delta: SequenceGroupMetadataDelta):
         for id, delta in sequence_group_metadata_delta.seq_data_delta.items():
@@ -982,25 +933,15 @@
         self.do_sample = sequence_group_metadata_delta.do_sample
         self.is_prompt = sequence_group_metadata_delta.is_prompt
 
+    def finish_step(self) -> None:
+        assert self.state.current_step < self.state.num_steps
+        self.state.current_step += 1
+
 
 class SequenceOutput(
         msgspec.Struct,
         omit_defaults=True,  # type: ignore[call-arg]
         array_like=True):  # type: ignore[call-arg]
-=======
-    @property
-    def token_chunk_size(self) -> int:
-        """Return the number of tokens to be processed (chunk size)."""
-        assert self._token_chunk_size is not None
-        return self._token_chunk_size
-
-    def finish_step(self) -> None:
-        assert self.state.current_step < self.state.num_steps
-        self.state.current_step += 1
-
-
-class SequenceOutput:
->>>>>>> 951fdd66
     """The model output associated with a sequence.
 
     Args:
@@ -1286,10 +1227,7 @@
     # The number of forward steps to run.
     num_steps: int = 1
     # Finished request ids since last step.
-<<<<<<< HEAD
     finished_requests_ids: List[str] = msgspec.field(default_factory=list)
-=======
-    finished_requests_ids: List[str] = field(default_factory=list)
     # The last sampled token ids for multi step decoding.
     last_sampled_token_ids: Optional[torch.Tensor] = None
 
@@ -1317,7 +1255,6 @@
         # steps
         assert len(self.seq_group_metadata_list) > 0
         return self.seq_group_metadata_list[0].state.current_step
->>>>>>> 951fdd66
 
     def clone(
         self, seq_group_metadata_list: List[Union[SequenceGroupMetadata,
