import contextlib
import time
from typing import Dict, List, Optional, Tuple, Set, Union

import numpy as np
import torch
import torch.nn as nn

from vllm.config import (DeviceConfig, ModelConfig, LoRAConfig, ParallelConfig,
                         SchedulerConfig)
from vllm.logger import init_logger
from vllm.model_executor import get_model, InputMetadata, SamplingMetadata
from vllm.model_executor.parallel_utils import cupy_utils
from vllm.model_executor.parallel_utils.communication_op import (
    broadcast_tensor_dict)
from vllm.model_executor.parallel_utils.parallel_state import (
    with_cupy_nccl_for_all_reduce)
from vllm.model_executor.parallel_utils import custom_all_reduce
from vllm.sampling_params import SamplingParams, SamplingType
from vllm.sequence import SamplerOutput, SequenceData, SequenceGroupMetadata
from vllm.lora.worker_manager import LRUCacheWorkerLoRAManager
from vllm.lora.layers import LoRAMapping
from vllm.lora.request import LoRARequest
from vllm.utils import in_wsl, measure_cuda_memory

logger = init_logger(__name__)

KVCache = Tuple[torch.Tensor, torch.Tensor]
_PAD_SLOT_ID = -1
LORA_WARMUP_RANK = 8
_BATCH_SIZE_ALIGNMENT = 8
# Capture graphs for token size 1, 2, 4, 8, 16, 24, 32, 40, ..., 256.
# NOTE: _get_graph_batch_size needs to be updated if this list is changed.
_BATCH_SIZES_TO_CAPTURE = [1, 2, 4] + [
    _BATCH_SIZE_ALIGNMENT * i for i in range(1, 33)
]


class ModelRunner:

    def __init__(
        self,
        model_config: ModelConfig,
        parallel_config: ParallelConfig,
        scheduler_config: SchedulerConfig,
        device_config: DeviceConfig,
        lora_config: Optional[LoRAConfig],
        kv_cache_dtype: Optional[str] = "auto",
        is_driver_worker: bool = False,
    ):
        self.model_config = model_config
        self.parallel_config = parallel_config
        self.scheduler_config = scheduler_config
        self.lora_config = lora_config
        self.is_driver_worker = is_driver_worker

        # model_config can be None in tests/samplers/test_sampler.py.
        # FIXME(woosuk): This is a hack to make the tests work. Refactor this.
        self.sliding_window = (model_config.get_sliding_window()
                               if model_config is not None else None)

        self.device_config = (device_config
                              if device_config is not None else DeviceConfig())
        self.device = self.device_config.device

        self.model = None
        self.block_size = None  # Set after initial profiling.
        self.lora_manager = None

        self.graph_runners: Dict[int, CUDAGraphRunner] = {}
        self.graph_memory_pool = None  # Set during graph capture.

        self.max_context_len_to_capture = (
            self.model_config.max_context_len_to_capture
            if self.model_config is not None else 0)
        # When using CUDA graph, the input block tables must be padded to
        # max_context_len_to_capture. However, creating the block table in
        # Python can be expensive. To optimize this, we cache the block table
        # in numpy and only copy the actual input content at every iteration.
        # The shape of the cached block table will be
        # (max batch size to capture, max context len to capture / block size).
        self.graph_block_tables = None  # Set after initial profiling.
        # cache in_wsl result
        self.in_wsl = in_wsl()
        self.kv_cache_dtype = kv_cache_dtype

        # Set enforce_eager to True for Neuron backend, to avoid capturing graph
        if self.device_config.is_neuron:
            self.model_config.enforce_eager = True

    def load_model(self) -> None:
        with measure_cuda_memory() as m:
            self.model = get_model(self.model_config,
                                   self.device_config,
                                   lora_config=self.lora_config,
                                   parallel_config=self.parallel_config,
                                   scheduler_config=self.scheduler_config)

        self.model_memory_usage = m.consumed_memory
        logger.info(
            f"Loading model weights took {self.model_memory_usage / float(2**30):.4f} GB"
        )

        vocab_size = self.model.config.vocab_size

        if self.lora_config:
            assert hasattr(
                self.model, "supported_lora_modules"
            ) and self.model.supported_lora_modules, "Model does not support LoRA"
            assert hasattr(
                self.model,
                "embedding_modules"), "Model does not have embedding_modules"
            assert hasattr(self.model, "embedding_padding_modules"
                           ), "Model does not have embedding_padding_modules"
            self.lora_manager = LRUCacheWorkerLoRAManager(
                self.scheduler_config.max_num_seqs,
                self.scheduler_config.max_num_batched_tokens, vocab_size,
                self.lora_config, self.device, self.model.embedding_modules,
                self.model.embedding_padding_modules)
            self.model = self.lora_manager.create_lora_manager(self.model)

    def set_block_size(self, block_size: int) -> None:
        self.block_size = block_size

        self.graph_block_tables = np.zeros(
            (max(_BATCH_SIZES_TO_CAPTURE), self.get_max_block_per_batch()),
            dtype=np.int32)

    def get_max_block_per_batch(self) -> int:
        block_size = self.block_size
        return (self.max_context_len_to_capture + block_size - 1) // block_size

    def _prepare_prompt(
        self,
        seq_group_metadata_list: List[SequenceGroupMetadata],
    ) -> Tuple[torch.Tensor, torch.Tensor, InputMetadata, List[int], List[int],
               List[int], List[int], Set[LoRARequest]]:
        """Process prompt requests and prepare data structure
        that is converted to tensors.

        All tokens are coalesced into a single dimension instead of
        having a batch dimension. It is to avoid unnecessary paddings.
        """
        input_tokens: List[int] = []
        input_positions: List[int] = []
        slot_mapping: List[int] = []
        lora_index_mapping: List[int] = []
        lora_prompt_mapping: List[int] = []
        lora_requests: Set[LoRARequest] = set()

        seq_lens: List[int] = []
        context_lens: List[int] = []
        subquery_lens: List[int] = []
        block_tables: List[List[int]] = []
        num_chunked_prefill = 0

        for seq_group_metadata in seq_group_metadata_list:
            assert seq_group_metadata.is_prompt
            seq_ids = list(seq_group_metadata.seq_data.keys())
            assert len(seq_ids) == 1
            seq_id = seq_ids[0]

            seq_data = seq_group_metadata.seq_data[seq_id]
            prefill_start, prefill_end = seq_data.get_prefill_range()
            prompt_tokens = seq_data.get_token_ids()[prefill_start:prefill_end]
            seqlen = prefill_end
            seq_lens.append(seqlen)

            computed_len = prefill_start
            # NOTE: This only works for oooooooxxx style attention.
            computed_block_nums = seq_group_metadata.computed_block_nums
            prefix_caching_enabled = (computed_block_nums is not None
                                      and len(computed_block_nums) > 0
                                      and self.sliding_window is None)

            if seq_group_metadata.is_chunked_prefill:
                num_chunked_prefill += 1
                # TODO(sang): Support prefix caching.
                if prefix_caching_enabled:
                    raise RuntimeError(
                        "chunked prefill cannot be used with prefix caching now."
                    )
            if prefix_caching_enabled:
                # Prefix is not supported with sliding_window
                computed_len = len(computed_block_nums) * self.block_size
                prompt_tokens = prompt_tokens[computed_len:]
                block_tables.append(computed_block_nums)
            elif self.scheduler_config.chunked_prefill_enabled:
                # Update the block table so that KV cache location
                # can be found. TODO(sang): Make it work with
                # prefix caching.
                # This only happens when it is profiling run.
                if seq_group_metadata.block_tables is None:
                    block_tables.append([])
                else:
                    block_table = seq_group_metadata.block_tables[seq_id]
                    block_tables.append(block_table)
                computed_len = prefill_start
            else:
                # Normal prefill. Don't update the block table because
                # we don't need to use KV cache when running attentions.
                block_tables.append([])
                assert prefill_start == 0
                computed_len = prefill_start
            context_lens.append(computed_len)
            subquery_lens.append(prefill_end - computed_len)

            input_tokens.extend(prompt_tokens)
            # NOTE(woosuk): Here we assume that the first token in the prompt
            # is always the first token in the sequence.
            # NOTE(sang): prefill_end is always # of prompts if chunked
            # prefill is not enabled. Prefix caching is not working with
            # chunked prefill now.
            input_positions.extend(range(computed_len, prefill_end))
            lora_id = seq_group_metadata.lora_int_id

            if lora_id > 0:
                lora_requests.add(seq_group_metadata.lora_request)

            lora_index_mapping += [lora_id] * (seqlen - computed_len)
            lora_prompt_mapping.extend(
                [lora_id] *
                (seqlen - computed_len
                 if seq_group_metadata.sampling_params.prompt_logprobs else 1))

            if seq_group_metadata.block_tables is None:
                # During memory profiling, the block tables are not initialized
                # yet. In this case, we just use a dummy slot mapping.
                slot_mapping.extend([_PAD_SLOT_ID] * seqlen)
                continue

            # Compute the slot mapping.
            block_table = seq_group_metadata.block_tables[seq_id]
            # Mask the [0, start_idx) tokens of the prompt with _PAD_SLOT_ID,
            # where start_idx is max(0, prompt_len - sliding_window).
            # For example, if the prompt len is 10, sliding window is 8, and
            # block size is 4, the first two tokens are masked and the slot
            # mapping will be [-1, -1, 2, 3, 4, 5, 6, 7, 0, 1].
            start_idx = 0
            if self.sliding_window is not None:
                assert computed_len == 0, (
                    "Prefix caching is currently not supported with "
                    "sliding window attention")
                start_idx = max(0, seqlen - self.sliding_window)

            for i in range(computed_len, prefill_end):
                if i < start_idx:
                    slot_mapping.append(_PAD_SLOT_ID)
                    continue

                block_number = block_table[i // self.block_size]
                block_offset = i % self.block_size
                slot = block_number * self.block_size + block_offset
                slot_mapping.append(slot)

<<<<<<< HEAD
        return (input_tokens, input_positions, slot_mapping,
                lora_index_mapping, lora_prompt_mapping, lora_requests,
                seq_lens, context_lens, subquery_lens, block_tables,
                num_chunked_prefill)
=======
        max_subquery_len = max(subquery_lens)
        max_seq_len = max(prompt_lens)
        num_prompt_tokens = len(input_tokens)
        assert max_subquery_len > 0

        input_tokens = torch.tensor(input_tokens,
                                    dtype=torch.long,
                                    device=self.device)
        input_positions = torch.tensor(input_positions,
                                       dtype=torch.long,
                                       device=self.device)
        slot_mapping = torch.tensor(slot_mapping,
                                    dtype=torch.long,
                                    device=self.device)
        lora_index_mapping = lora_index_mapping

        context_lens_tensor = torch.tensor(context_lens,
                                           dtype=torch.int,
                                           device=self.device)
        # Prepare prefix block tables
        max_prompt_block_table_len = max(len(t) for t in prefix_block_tables)
        block_tables = _make_tensor_with_pad(
            prefix_block_tables,
            max_len=max_prompt_block_table_len,
            pad=0,
            dtype=torch.int,
            device=self.device,
        )

        # Query length can be shorter than key (i.e., prompt) when prefill
        # is chunked or prefix cached.
        subquery_lens_tensor = torch.tensor(subquery_lens,
                                            dtype=torch.long,
                                            device=self.device)
        subquery_start_loc = torch.zeros(subquery_lens_tensor.shape[0] + 1,
                                         dtype=torch.int32,
                                         device=self.device)

        prompt_lens_tensor = torch.tensor(prompt_lens,
                                          dtype=torch.long,
                                          device=self.device)
        seq_start_loc = torch.zeros(prompt_lens_tensor.shape[0] + 1,
                                    dtype=torch.int32,
                                    device=self.device)

        torch.cumsum(subquery_lens_tensor,
                     dim=0,
                     dtype=subquery_start_loc.dtype,
                     out=subquery_start_loc[1:])

        torch.cumsum(prompt_lens_tensor,
                     dim=0,
                     dtype=seq_start_loc.dtype,
                     out=seq_start_loc[1:])

        input_metadata = InputMetadata(
            is_prompt=True,
            slot_mapping=slot_mapping,
            prompt_lens=prompt_lens,
            prompt_lens=prompt_lens_tensor,
            num_chunked_prefill=num_chunked_prefill,
            num_prompt_tokens=num_prompt_tokens,
            num_generation_tokens=0,
            max_subquery_len=max_subquery_len,
            max_context_len=None,
            max_seq_len=max_seq_len,
            subquery_start_loc=subquery_start_loc,
            seq_start_loc=seq_start_loc,
            context_lens=context_lens_tensor,
            block_tables=block_tables,
            use_cuda_graph=False,
            kv_cache_dtype=self.kv_cache_dtype,
        )

        return (input_tokens, input_positions, input_metadata, prompt_lens,
                subquery_lens, lora_index_mapping, lora_prompt_mapping,
                lora_requests)
>>>>>>> e2873082

    def _prepare_decode(
        self,
        seq_group_metadata_list: List[SequenceGroupMetadata],
    ) -> Tuple[torch.Tensor, torch.Tensor, InputMetadata, List[int], List[int],
               Set[LoRARequest]]:
        input_tokens: List[int] = []
        input_positions: List[int] = []
        slot_mapping: List[int] = []
        context_lens: List[int] = []
        block_tables: List[List[int]] = []
        lora_index_mapping: List[int] = []
        lora_prompt_mapping: List[int] = []
        lora_requests: Set[LoRARequest] = set()

        for seq_group_metadata in seq_group_metadata_list:
            assert not seq_group_metadata.is_prompt

            seq_ids = list(seq_group_metadata.seq_data.keys())
            lora_id = seq_group_metadata.lora_int_id

            if lora_id > 0:
                lora_requests.add(seq_group_metadata.lora_request)

            for seq_id in seq_ids:
                seq_data = seq_group_metadata.seq_data[seq_id]
                generation_token = seq_data.get_last_token_id()
                input_tokens.append(generation_token)

                seq_len = seq_data.get_len()
                position = seq_len - 1
                input_positions.append(position)

                context_len = seq_len if self.sliding_window is None else min(
                    seq_len, self.sliding_window)
                context_lens.append(context_len)

                block_table = seq_group_metadata.block_tables[seq_id]
                block_number = block_table[position // self.block_size]
                block_offset = position % self.block_size
                slot = block_number * self.block_size + block_offset
                slot_mapping.append(slot)
                lora_index_mapping.append(lora_id)
                lora_prompt_mapping.append(lora_id)

                if self.sliding_window is not None:
                    sliding_window_blocks = (self.sliding_window //
                                             self.block_size)
                    block_table = block_table[-sliding_window_blocks:]
                block_tables.append(block_table)

        # vLLM uses cuda graph only for decoding requests.
        # See `capture_model` API for more details.
        # For decoding requests, batch_size == input_tokens.
        batch_size = len(input_tokens)
        max_context_len = max(context_lens, default=0)
        use_captured_graph = (
            not self.model_config.enforce_eager
            and batch_size <= _BATCH_SIZES_TO_CAPTURE[-1]
            and max_context_len <= self.max_context_len_to_capture)
<<<<<<< HEAD

        return (input_tokens, input_positions, slot_mapping, context_lens,
                block_tables, lora_index_mapping, lora_prompt_mapping,
                lora_requests, use_captured_graph, max_context_len)

    def _prepare_mixed_batch(
        self, seq_group_metadata_list: List[SequenceGroupMetadata]
    ) -> Tuple[torch.Tensor, torch.Tensor, InputMetadata, torch.Tensor,
               torch.Tensor, torch.Tensor, Set[LoRARequest]]:
        """Create input tensors and metadata that's needed for
        running prefill and decode requests. The returned tensor
        includes input tensors and metadata of prefill
        and decoding requests. By default, the returned tensor only
        inlucdes EITHER prefill or decode requests, but if chunked
        prefill is enabled, both requests can coalesced to the same tensors.
        Each tensor is always ordered. I.e., prefill inputs are
        coming first, and decoding inputs are coming later based on
        the order of a given seq_group_metadata_list.

        It automatically adds padding that's required to run cuda graph.
        NOTE: cuda graph is not used if prompt requests are included
        in return tensors.

        If the input tensors contain prompt tokens, the layout is as follows:	
        |<---------------------- num_valid_tokens ---------------------->|	
        |<--------------- num_prompt_tokens -------------->|	
        |<--prompt_0-->|<--prompt_1-->|...|<--prompt_N-1-->|<--padding-->|	

        Otherwise, the layout is as follows:	
        |<------------------ num_valid_tokens ------------------->|	
        |<------- num_generation_tokens (M) ------->|	
        |<--generation_0-->|...|<--generation_M-1-->|<--padding-->|	

        The prompts might have different lengths, while the generation tokens always	
        have length 1. The paddings are appended to make the input length a multiple	
        of 8, which is desirable for Tensor Cores.

        If chunked prefill is enabled, the input will include both prompt tokens
        and generation tokens. The layout is as follows:
        |<---------------------- num_valid_tokens -------------------------->|
        |<--------- num_prompt_tokens ----->|<--- num_generation_tokens----->|
        |<-prompt_0->|<-prompt_1->|...|<pad>||<-gen_0->|<-gen_1->|.....|<pad>|


        Arguments:
            seq_group_metadata_list: The list of requests.

        Returns:
            input_tokens: [batch_size]. Token ID of each token
                coalesced to a flattened tensor. Padded.
            input_positions: [batch_size]. Index from the beginning
                of the sequence to the end of the sequence. Note that
                if prefix caching is used or chunked prefill is enabled,
                it could be shorter than actual prompt lengths. Padded.
            input_metadata: The metadata that's needed to run a model.
            subquery_lens: [batch_size]. The length of the sequence that's
                going to processed. The total number of tokens processed
                with this run is context_lens[i] + subquery_lens[i].
                Padded.
            TODO(sang): Fill it up.
            lora_index_mapping:
            lora_prompt_mapping:
            lora_requests:
        """
        prefill_reqs = []
        decode_reqs = []
        for seq_group_metadata in seq_group_metadata_list:
            if seq_group_metadata.is_prompt:
                prefill_reqs.append(seq_group_metadata)
            else:
                decode_reqs.append(seq_group_metadata)

        # Prepare inputs for both prefill and decoding phases
        # and concatenate. If chunked prefill is enabled,
        # requests are batched together. Otherwise,
        # only prefill or decoding requests should be received.
        if not self.scheduler_config.chunked_prefill_enabled:
            assert (len(prefill_reqs) and len(decode_reqs)) == 0

        (input_tokens, input_positions, slot_mapping, lora_index_mapping,
         lora_prompt_mapping, lora_requests, seq_lens, context_lens,
         subquery_lens, block_tables,
         num_chunked_prefill) = self._prepare_prompt(prefill_reqs)

        (input_tokens_decode, input_positions_decode, slot_mapping_decode,
         context_lens_decode, block_tables_decode, lora_index_mapping_decode,
         lora_prompt_mapping_decode, lora_requests_decode, use_captured_graph,
         max_context_len) = self._prepare_decode(decode_reqs)

        # Cuda graph is used only when there's decoding only
        # requests. Note that chunked prefill also doesn't use
        # cuda graph.
        if len(prefill_reqs) > 0:
            use_captured_graph = False

        # Prompts
        input_tokens = _align_if_necessary(input_tokens, pad=0)
        input_positions = _align_if_necessary(input_positions, pad=0)
        slot_mapping = _align_if_necessary(slot_mapping, pad=-1)
        lora_index_mapping = _align_if_necessary(lora_index_mapping, pad=0)
        # Decoding
        input_tokens_decode = _align_if_necessary(
            input_tokens_decode, pad=0, should_align=use_captured_graph)
        input_positions_decode = _align_if_necessary(
            input_positions_decode, pad=0, should_align=use_captured_graph)
        slot_mapping_decode = _align_if_necessary(
            slot_mapping_decode, pad=-1, should_align=use_captured_graph)
        lora_index_mapping_decode = _align_if_necessary(
            lora_index_mapping_decode, pad=0, should_align=use_captured_graph)
        context_lens_decode = _align_if_necessary(
            context_lens_decode, pad=0, should_align=use_captured_graph)
        block_tables_decode = _align_if_necessary(
            block_tables_decode, pad=[], should_align=use_captured_graph)

        max_subquery_len = max(subquery_lens, default=0)
        max_seq_len = max(seq_lens, default=0)
        num_prompt_tokens = len(input_tokens)

        num_prompt_tokens = len(input_tokens)
        num_generation_tokens = len(input_tokens_decode)

        # Concatenate inputs.
        input_tokens.extend(input_tokens_decode)
        input_positions.extend(input_positions_decode)
        slot_mapping.extend(slot_mapping_decode)
        lora_index_mapping.extend(lora_index_mapping_decode)
        lora_prompt_mapping.extend(lora_prompt_mapping_decode)
        lora_requests.update(lora_requests_decode)
        context_lens.extend(context_lens_decode)
        block_tables.extend(block_tables_decode)

        # Create tensors.
=======
        if use_captured_graph:
            graph_batch_size = _get_graph_batch_size(batch_size)
            assert graph_batch_size >= batch_size
            for _ in range(graph_batch_size - batch_size):
                input_tokens.append(0)
                input_positions.append(0)
                slot_mapping.append(_PAD_SLOT_ID)
                context_lens.append(1)
                block_tables.append([])
                lora_index_mapping.append(0)
            batch_size = graph_batch_size

>>>>>>> e2873082
        input_tokens = torch.tensor(input_tokens,
                                    dtype=torch.long,
                                    device=self.device)
        input_positions = torch.tensor(input_positions,
                                       dtype=torch.long,
                                       device=self.device)
        slot_mapping = torch.tensor(slot_mapping,
                                    dtype=torch.long,
                                    device=self.device)
<<<<<<< HEAD
        context_lens_tensor = torch.tensor(context_lens,
                                           dtype=torch.int,
                                           device=self.device)
=======
        context_lens = torch.tensor(context_lens,
                                    dtype=torch.int,
                                    device=self.device)
>>>>>>> e2873082

        # Prepare block table tensors.
        if use_captured_graph:
            # NOTE: cuda-graph is not used only when all requests
            # are decoding requests.
            batch_size = _get_graph_batch_size(len(seq_group_metadata_list))
            # The shape of graph_block_tables is
            # [max batch size, max context len // block size].
            input_block_tables = self.graph_block_tables[:batch_size]
            for i, block_table in enumerate(block_tables):
                if block_table:
                    input_block_tables[i, :len(block_table)] = block_table
            block_tables = torch.tensor(input_block_tables, device=self.device)
        else:
            max_block_table_len = max(
                len(block_table) for block_table in block_tables)
            block_tables = _make_tensor_with_pad(
                block_tables,
                max_len=max_block_table_len,
                pad=0,
                dtype=torch.int,
                device=self.device,
            )

        # Prepare tensors to index into query and key.
        subquery_lens_tensor = torch.tensor(subquery_lens,
                                            dtype=torch.long,
                                            device=self.device)
        subquery_start_loc = torch.zeros(subquery_lens_tensor.shape[0] + 1,
                                         dtype=torch.int32,
                                         device=self.device)

        seq_lens_tensor = torch.tensor(seq_lens,
                                       dtype=torch.long,
                                       device=self.device)
        seq_start_loc = torch.zeros(seq_lens_tensor.shape[0] + 1,
                                    dtype=torch.int32,
                                    device=self.device)

        torch.cumsum(subquery_lens_tensor,
                     dim=0,
                     dtype=subquery_start_loc.dtype,
                     out=subquery_start_loc[1:])

        torch.cumsum(seq_lens_tensor,
                     dim=0,
                     dtype=seq_start_loc.dtype,
                     out=seq_start_loc[1:])

        # Create an input metadata that contains both prefill
        # and decoding data. We concatenate the data to avoid
        # calling broadcast 2X.
        input_metadata = InputMetadata(
            slot_mapping=slot_mapping,
            prompt_lens=seq_lens,
            prompt_lens_tensor=seq_lens_tensor,
            num_chunked_prefill=num_chunked_prefill,
            num_prompt_tokens=num_prompt_tokens,
            num_generation_tokens=num_generation_tokens,
            max_subquery_len=max_subquery_len,
            max_context_len=max_context_len,
            max_seq_len=max_seq_len,
            subquery_start_loc=subquery_start_loc,
            seq_start_loc=seq_start_loc,
            context_lens=context_lens_tensor,
            block_tables=block_tables,
            use_cuda_graph=use_captured_graph,
            kv_cache_dtype=self.kv_cache_dtype,
        )

        return (input_tokens, input_positions, input_metadata, subquery_lens,
                seq_lens, lora_index_mapping, lora_prompt_mapping,
                lora_requests)

    def _prepare_sample(
        self,
        seq_group_metadata_list: List[SequenceGroupMetadata],
        prompt_lens: List[int],
        subquery_lens: Optional[List[int]],
    ) -> SamplingMetadata:
        seq_groups: List[Tuple[List[int], SamplingParams]] = []
        selected_token_indices: List[int] = []
        generators: List[torch.Generator] = []
        selected_token_start_idx = 0
        categorized_sample_indices = {t: [] for t in SamplingType}
        categorized_sample_indices_start_idx = 0
        pin_memory = not self.in_wsl and not self.device_config.is_neuron

        for i, seq_group_metadata in enumerate(seq_group_metadata_list):
            seq_ids = list(seq_group_metadata.seq_data.keys())
            sampling_params = seq_group_metadata.sampling_params
            seq_groups.append((seq_ids, sampling_params))

            if seq_group_metadata.is_prompt:
                assert len(seq_ids) == 1
                assert subquery_lens is not None
                subquery_len = subquery_lens[i]
                if sampling_params.prompt_logprobs is not None:
                    # NOTE: prompt token positions do not need sample, skip
                    categorized_sample_indices_start_idx += subquery_len - 1

                categorized_sample_indices[
                    sampling_params.sampling_type].append(
                        categorized_sample_indices_start_idx)
                categorized_sample_indices_start_idx += 1

                if sampling_params.prompt_logprobs is not None:
                    selected_token_indices.extend(
                        range(selected_token_start_idx,
                              selected_token_start_idx + subquery_len - 1))
                selected_token_indices.append(selected_token_start_idx +
                                              subquery_len - 1)
                selected_token_start_idx += subquery_len

                if sampling_params.seed is not None:
                    seq_group_metadata.state.generator = torch.Generator(
                        device="cuda").manual_seed(sampling_params.seed)
            else:
                num_seqs = len(seq_ids)
                selected_token_indices.extend(
                    range(selected_token_start_idx,
                          selected_token_start_idx + num_seqs))
                selected_token_start_idx += num_seqs

                categorized_sample_indices[
                    sampling_params.sampling_type].extend(
                        range(categorized_sample_indices_start_idx,
                              categorized_sample_indices_start_idx + num_seqs))
                categorized_sample_indices_start_idx += num_seqs

            if sampling_params.seed is not None:
                generators.append(seq_group_metadata.state.generator)

        selected_token_indices = _async_h2d(selected_token_indices,
                                            dtype=torch.long,
                                            target_device=self.device,
                                            pin_memory=pin_memory)
        categorized_sample_indices = {
            t: _async_h2d(seq_ids,
                          dtype=torch.int,
                          target_device=self.device,
                          pin_memory=pin_memory)
            for t, seq_ids in categorized_sample_indices.items()
        }

        seq_data: Dict[int, SequenceData] = {}
        for seq_group_metadata in seq_group_metadata_list:
            seq_data.update(seq_group_metadata.seq_data)

        sampling_metadata = SamplingMetadata(
            seq_groups=seq_groups,
            seq_data=seq_data,
            prompt_lens=prompt_lens,
            selected_token_indices=selected_token_indices,
            categorized_sample_indices=categorized_sample_indices,
            generators=generators,
        )
        return sampling_metadata

    def prepare_input_tensors(
        self,
        seq_group_metadata_list: Optional[List[SequenceGroupMetadata]],
    ) -> Tuple[torch.Tensor, torch.Tensor, InputMetadata, SamplingMetadata,
               Set[int], LoRAMapping]:
        if self.is_driver_worker:
            (input_tokens, input_positions, input_metadata, subquery_lens,
             prompt_lens, lora_index_mapping, lora_prompt_mapping,
             lora_requests
             ) = self._prepare_mixed_batch(seq_group_metadata_list)
            sampling_metadata = self._prepare_sample(seq_group_metadata_list,
                                                     prompt_lens,
                                                     subquery_lens)

            if self.lora_config:
                lora_mapping = LoRAMapping(
                    lora_index_mapping,
                    lora_prompt_mapping,
                )
            else:
                lora_mapping = None

            # Broadcast the metadata.
            metadata_dict = {
                "input_tokens": input_tokens,
                "input_positions": input_positions,
                "selected_token_indices":
                sampling_metadata.selected_token_indices,
                "lora_requests": lora_requests,
                "lora_mapping": lora_mapping,
            }
            metadata_dict.update(input_metadata.asdict_zerocopy())
            broadcast_tensor_dict(metadata_dict, src=0)
        else:
            metadata_dict = broadcast_tensor_dict(src=0)
            input_tokens = metadata_dict.pop("input_tokens")
            input_positions = metadata_dict.pop("input_positions")
            selected_token_indices = metadata_dict.pop(
                "selected_token_indices")
            lora_mapping = metadata_dict.pop("lora_mapping")
            lora_requests = metadata_dict.pop("lora_requests")
            input_metadata = InputMetadata(**metadata_dict)
            sampling_metadata = SamplingMetadata(
                seq_groups=None,
                seq_data=None,
                prompt_lens=None,
                selected_token_indices=selected_token_indices,
                categorized_sample_indices=None,
                generators=None,
                perform_sampling=False,
            )

        return (input_tokens, input_positions, input_metadata,
                sampling_metadata, lora_requests, lora_mapping)

    @torch.inference_mode()
    def execute_model(
        self,
        seq_group_metadata_list: Optional[List[SequenceGroupMetadata]],
        kv_caches: List[Tuple[torch.Tensor, torch.Tensor]],
    ) -> Optional[SamplerOutput]:
        (input_tokens, input_positions, input_metadata, sampling_metadata,
         lora_requests,
         lora_mapping) = self.prepare_input_tensors(seq_group_metadata_list)

        if self.lora_config:
            self.set_active_loras(lora_requests, lora_mapping)

        # Execute the model.
        if input_metadata.use_cuda_graph:
            graph_batch_size = input_tokens.shape[0]
            model_executable = self.graph_runners[graph_batch_size]
        else:
            model_executable = self.model
        hidden_states = model_executable(
            input_ids=input_tokens,
            positions=input_positions,
            kv_caches=kv_caches,
            input_metadata=input_metadata,
        )

        # Sample the next token.
        output = self.model.sample(
            hidden_states=hidden_states,
            sampling_metadata=sampling_metadata,
        )
        # print("SANG-TODO output: ", output)
        return output

    @torch.inference_mode()
    def profile_run(self) -> None:
        # Enable top-k sampling to reflect the accurate memory usage.
        vocab_size = self.model_config.get_vocab_size()
        sampling_params = SamplingParams(top_p=0.99, top_k=vocab_size - 1)
        max_num_batched_tokens = self.scheduler_config.max_num_batched_tokens
        max_num_seqs = self.scheduler_config.max_num_seqs

        # This represents the maximum number of different requests
        # that will have unique loras, an therefore the max amount of memory
        # consumption create dummy lora request copies from the lora request
        # passed in, which contains a lora from the lora warmup path.
        dummy_lora_requests = []
        dummy_lora_requests_per_seq = []
        if self.lora_config:
            for idx in range(self.lora_config.max_loras):
                lora_id = idx + 1
                dummy_lora_request = LoRARequest(
                    lora_name=f"warmup_{lora_id}",
                    lora_int_id=lora_id,
                    lora_local_path="/not/a/real/path",
                )
                self.lora_manager.add_dummy_lora(dummy_lora_request,
                                                 rank=LORA_WARMUP_RANK)
                dummy_lora_requests.append(dummy_lora_request)
            dummy_lora_requests_per_seq = [
                dummy_lora_requests[idx % len(dummy_lora_requests)]
                for idx in range(max_num_seqs)
            ]

        # Profile memory usage with max_num_sequences sequences and the total
        # number of tokens equal to max_num_batched_tokens.
        seqs: List[SequenceGroupMetadata] = []
        for group_id in range(max_num_seqs):
            seq_len = (max_num_batched_tokens // max_num_seqs +
                       (group_id < max_num_batched_tokens % max_num_seqs))
            seq_data = SequenceData([0] * seq_len)
            seq_data.advance_prefill_range(seq_len)
            seq = SequenceGroupMetadata(
                request_id=str(group_id),
                is_prompt=True,
                is_chunked_prefill=False,
                seq_data={group_id: seq_data},
                sampling_params=sampling_params,
                block_tables=None,
                lora_request=dummy_lora_requests_per_seq[group_id]
                if dummy_lora_requests_per_seq else None,
            )
            seqs.append(seq)

        # Run the model with the dummy inputs.
        num_layers = self.model_config.get_num_layers(self.parallel_config)
        kv_caches = [(None, None)] * num_layers
        self.execute_model(seqs, kv_caches)
        torch.cuda.synchronize()
        return

    def remove_all_loras(self) -> bool:
        if not self.lora_manager:
            raise RuntimeError("LoRA is not enabled.")
        return self.lora_manager.remove_all_loras()

    def set_active_loras(self, lora_requests: List[LoRARequest],
                         lora_mapping: LoRAMapping) -> None:
        if not self.lora_manager:
            raise RuntimeError("LoRA is not enabled.")
        self.lora_manager.set_active_loras(lora_requests, lora_mapping)

    def add_lora(self, lora_request: LoRARequest) -> bool:
        if not self.lora_manager:
            raise RuntimeError("LoRA is not enabled.")
        return self.lora_manager.add_lora(lora_request)

    def remove_lora(self, lora_id: int) -> bool:
        if not self.lora_manager:
            raise RuntimeError("LoRA is not enabled.")
        return self.lora_manager.remove_lora(lora_id)

    def list_loras(self) -> Set[int]:
        if not self.lora_manager:
            raise RuntimeError("LoRA is not enabled.")
        return self.lora_manager.list_loras()

    @torch.inference_mode()
    def capture_model(self, kv_caches: List[KVCache]) -> None:
        """Cuda graph capture a model.

        Note that CUDA graph's performance gain is negligible if number
        of batched tokens are larger than 200. And since CUDA graph
        requires fixed sized tensors, supporting large/variable batch
        size requires high GPU memory overhead. Thus, vLLM only captures
        decoding requests. Mixed batch (chunked prefill + decoding) or
        prefill requests are not captured.

        Since it is used for decoding-only, it assumes there's only 1 token
        per sequence in the batch.
        """
        # NOTE(woosuk): This is a hack to ensure that the NCCL backend is never
        # deleted before the CUDA graphs.
        self.cupy_nccl_backend = cupy_utils.get_nccl_backend()

        assert not self.model_config.enforce_eager
        logger.info("Capturing the model for CUDA graphs. This may lead to "
                    "unexpected consequences if the model is not static. To "
                    "run the model in eager mode, set 'enforce_eager=True' or "
                    "use '--enforce-eager' in the CLI.")
        logger.info("CUDA graphs can take additional 1~3 GiB memory per GPU. "
                    "If you are running out of memory, consider decreasing "
                    "`gpu_memory_utilization` or enforcing eager mode. "
                    "You can also reduce the `max_num_seqs` as needed "
                    "to decrease memory usage.")
        start_time = time.perf_counter()

        # Prepare dummy inputs. These will be reused for all batch sizes.
        max_batch_size = max(_BATCH_SIZES_TO_CAPTURE)
        input_tokens = torch.zeros(max_batch_size, dtype=torch.long).cuda()
        input_positions = torch.zeros(max_batch_size, dtype=torch.long).cuda()
        slot_mapping = torch.empty(max_batch_size, dtype=torch.long).cuda()
        slot_mapping.fill_(_PAD_SLOT_ID)
        context_lens = torch.ones(max_batch_size, dtype=torch.int32).cuda()
        block_tables = torch.from_numpy(self.graph_block_tables).cuda()

        graph_batch_size = _get_graph_batch_size(
            self.scheduler_config.max_num_seqs)
        batch_size_capture_list = [
            bs for bs in _BATCH_SIZES_TO_CAPTURE if bs <= graph_batch_size
        ]

        # NOTE(woosuk): There are 3 backends for all-reduce: custom all-reduce
        # kernel, CuPy NCCL, and PyTorch NCCL. When using CUDA graph, we use
        # either custom all-reduce kernel or CuPy NCCL. When not using CUDA
        # graph, we use either custom all-reduce kernel or PyTorch NCCL.
        # We always prioritize using custom all-reduce kernel but fall back
        # to PyTorch or CuPy NCCL if it is disabled or not supported.
        with custom_all_reduce.capture():
            # NOTE: Capturing the largest batch size first may help reduce the
            # memory usage of CUDA graph.
            for batch_size in reversed(batch_size_capture_list):
                # Create dummy input_metadata.
                input_metadata = InputMetadata(
                    slot_mapping=slot_mapping[:batch_size],
                    prompt_lens=None,
                    prompt_lens_tensor=None,
                    num_chunked_prefill=0,
                    num_prompt_tokens=0,
                    num_generation_tokens=batch_size,
                    max_subquery_len=None,
                    max_context_len=self.max_context_len_to_capture,
                    max_seq_len=None,
                    subquery_start_loc=None,
                    seq_start_loc=None,
                    context_lens=context_lens[:batch_size],
                    block_tables=block_tables[:batch_size],
                    use_cuda_graph=True,
                    kv_cache_dtype=self.kv_cache_dtype)

                if self.lora_config:
                    lora_mapping = LoRAMapping(
                        [0] * batch_size,
                        [0] * batch_size,
                    )
                    self.set_active_loras(set(), lora_mapping)

                graph_runner = CUDAGraphRunner(self.model)
                graph_runner.capture(
                    input_tokens[:batch_size],
                    input_positions[:batch_size],
                    kv_caches,
                    input_metadata,
                    memory_pool=self.graph_memory_pool,
                )
                self.graph_memory_pool = graph_runner.graph.pool()
                self.graph_runners[batch_size] = graph_runner

        end_time = time.perf_counter()
        elapsed_time = end_time - start_time
        # This usually takes < 10 seconds.
        logger.info(f"Graph capturing finished in {elapsed_time:.0f} secs.")

    def __del__(self) -> None:
        # Delete the CUDA graphs before deleting the CuPy NCCL communicator.
        # NOTE(woosuk): This is necessary because otherwise deadlocks can
        # happen.
        # FIXME(woosuk): This is a bit hacky. Find a more robust solution.
        self.graph_runners.clear()
        self.cupy_nccl_backend = None


class CUDAGraphRunner:

    def __init__(self, model: nn.Module):
        self.model = model
        self.graph = None
        self.input_buffers: Dict[str, torch.Tensor] = {}
        self.output_buffers: Dict[str, torch.Tensor] = {}

    def capture(
        self,
        input_ids: torch.Tensor,
        positions: torch.Tensor,
        kv_caches: List[KVCache],
        input_metadata: InputMetadata,
        memory_pool,
    ) -> None:
        assert self.graph is None
        # Run the model once without capturing the graph.
        # This is to make sure that the captured graph does not include the
        # kernel launches for initial benchmarking (e.g., Triton autotune).
        with _maybe_cupy_nccl():
            self.model(
                input_ids,
                positions,
                kv_caches,
                input_metadata,
            )
        torch.cuda.synchronize()

        # Capture the graph.
        # NOTE(woosuk): Python 3.8 does not support multi-line with statements.
        # https://stackoverflow.com/questions/31039022/python-multi-line-with-statement
        self.graph = torch.cuda.CUDAGraph()
        with torch.cuda.graph(self.graph, pool=memory_pool):  # noqa: SIM117
            with _maybe_cupy_nccl():
                hidden_states = self.model(
                    input_ids,
                    positions,
                    kv_caches,
                    input_metadata,
                )
        torch.cuda.synchronize()

        # Save the input and output buffers.
        self.input_buffers = {
            "input_ids": input_ids,
            "positions": positions,
            "kv_caches": kv_caches,
            "slot_mapping": input_metadata.slot_mapping,
            "context_lens": input_metadata.context_lens,
            "block_tables": input_metadata.block_tables,
        }
        self.output_buffers = {"hidden_states": hidden_states}
        return

    def forward(
        self,
        input_ids: torch.Tensor,
        positions: torch.Tensor,
        kv_caches: List[Tuple[torch.Tensor, torch.Tensor]],
        input_metadata: InputMetadata,
    ) -> torch.Tensor:
        # KV caches are fixed tensors, so we don't need to copy them.
        del kv_caches

        # Copy the input tensors to the input buffers.
        self.input_buffers["input_ids"].copy_(input_ids, non_blocking=True)
        self.input_buffers["positions"].copy_(positions, non_blocking=True)
        self.input_buffers["slot_mapping"].copy_(input_metadata.slot_mapping,
                                                 non_blocking=True)
        self.input_buffers["context_lens"].copy_(input_metadata.context_lens,
                                                 non_blocking=True)
        self.input_buffers["block_tables"].copy_(input_metadata.block_tables,
                                                 non_blocking=True)
        # Run the graph.
        self.graph.replay()

        # Return the output tensor.
        return self.output_buffers["hidden_states"]

    def __call__(self, *args, **kwargs):
        return self.forward(*args, **kwargs)


@contextlib.contextmanager
def _maybe_cupy_nccl():
    if cupy_utils.is_initialized() and not custom_all_reduce.is_initialized():
        with with_cupy_nccl_for_all_reduce():
            yield
    else:
        yield


<<<<<<< HEAD
def _pad_to_alignment(x: List[int], multiple_of: int, pad: int) -> List[int]:
    if len(x) == 0:
        return x
    return x + [pad] * ((-len(x)) % multiple_of)


=======
>>>>>>> e2873082
def _pad_to_max(x: List[int], max_len: int, pad: int) -> List[int]:
    assert len(x) <= max_len
    return x + [pad] * (max_len - len(x))


def _make_tensor_with_pad(
    x: List[List[int]],
    max_len: int,
    pad: int,
    dtype: torch.dtype,
    device: Optional[Union[str, torch.device]],
) -> torch.Tensor:
    """Make a padded tensor of a 2D inputs.

    The padding is applied to the end of each inner list until it reaches
    `max_len`.
    """
    padded_x = [_pad_to_max(x_i, max_len, pad) for x_i in x]
    return torch.tensor(padded_x, dtype=dtype, device=device)


def _get_graph_batch_size(batch_size: int) -> int:
    """Returns the padded batch size given actual batch size.

    Batch sizes are 1, 2, 4, _BATCH_SIZE_ALIGNMENT,
    2*_BATCH_SIZE_ALIGNMENT, 3*_BATCH_SIZE_ALIGNMENT...
    """
    if batch_size <= 2:
        return batch_size
    elif batch_size <= 4:
        return 4
    else:
        return ((batch_size + _BATCH_SIZE_ALIGNMENT - 1) //
                _BATCH_SIZE_ALIGNMENT * _BATCH_SIZE_ALIGNMENT)


def _async_h2d(
    data: list,
    dtype: torch.dtype,
    target_device: Union[str, torch.device],
    pin_memory: bool,
) -> torch.Tensor:
    t = torch.tensor(data, dtype=dtype, pin_memory=pin_memory, device="cpu")
    return t.to(device=target_device, non_blocking=True)<|MERGE_RESOLUTION|>--- conflicted
+++ resolved
@@ -253,90 +253,10 @@
                 slot = block_number * self.block_size + block_offset
                 slot_mapping.append(slot)
 
-<<<<<<< HEAD
         return (input_tokens, input_positions, slot_mapping,
                 lora_index_mapping, lora_prompt_mapping, lora_requests,
                 seq_lens, context_lens, subquery_lens, block_tables,
                 num_chunked_prefill)
-=======
-        max_subquery_len = max(subquery_lens)
-        max_seq_len = max(prompt_lens)
-        num_prompt_tokens = len(input_tokens)
-        assert max_subquery_len > 0
-
-        input_tokens = torch.tensor(input_tokens,
-                                    dtype=torch.long,
-                                    device=self.device)
-        input_positions = torch.tensor(input_positions,
-                                       dtype=torch.long,
-                                       device=self.device)
-        slot_mapping = torch.tensor(slot_mapping,
-                                    dtype=torch.long,
-                                    device=self.device)
-        lora_index_mapping = lora_index_mapping
-
-        context_lens_tensor = torch.tensor(context_lens,
-                                           dtype=torch.int,
-                                           device=self.device)
-        # Prepare prefix block tables
-        max_prompt_block_table_len = max(len(t) for t in prefix_block_tables)
-        block_tables = _make_tensor_with_pad(
-            prefix_block_tables,
-            max_len=max_prompt_block_table_len,
-            pad=0,
-            dtype=torch.int,
-            device=self.device,
-        )
-
-        # Query length can be shorter than key (i.e., prompt) when prefill
-        # is chunked or prefix cached.
-        subquery_lens_tensor = torch.tensor(subquery_lens,
-                                            dtype=torch.long,
-                                            device=self.device)
-        subquery_start_loc = torch.zeros(subquery_lens_tensor.shape[0] + 1,
-                                         dtype=torch.int32,
-                                         device=self.device)
-
-        prompt_lens_tensor = torch.tensor(prompt_lens,
-                                          dtype=torch.long,
-                                          device=self.device)
-        seq_start_loc = torch.zeros(prompt_lens_tensor.shape[0] + 1,
-                                    dtype=torch.int32,
-                                    device=self.device)
-
-        torch.cumsum(subquery_lens_tensor,
-                     dim=0,
-                     dtype=subquery_start_loc.dtype,
-                     out=subquery_start_loc[1:])
-
-        torch.cumsum(prompt_lens_tensor,
-                     dim=0,
-                     dtype=seq_start_loc.dtype,
-                     out=seq_start_loc[1:])
-
-        input_metadata = InputMetadata(
-            is_prompt=True,
-            slot_mapping=slot_mapping,
-            prompt_lens=prompt_lens,
-            prompt_lens=prompt_lens_tensor,
-            num_chunked_prefill=num_chunked_prefill,
-            num_prompt_tokens=num_prompt_tokens,
-            num_generation_tokens=0,
-            max_subquery_len=max_subquery_len,
-            max_context_len=None,
-            max_seq_len=max_seq_len,
-            subquery_start_loc=subquery_start_loc,
-            seq_start_loc=seq_start_loc,
-            context_lens=context_lens_tensor,
-            block_tables=block_tables,
-            use_cuda_graph=False,
-            kv_cache_dtype=self.kv_cache_dtype,
-        )
-
-        return (input_tokens, input_positions, input_metadata, prompt_lens,
-                subquery_lens, lora_index_mapping, lora_prompt_mapping,
-                lora_requests)
->>>>>>> e2873082
 
     def _prepare_decode(
         self,
@@ -397,7 +317,16 @@
             not self.model_config.enforce_eager
             and batch_size <= _BATCH_SIZES_TO_CAPTURE[-1]
             and max_context_len <= self.max_context_len_to_capture)
-<<<<<<< HEAD
+        if use_captured_graph:
+            graph_batch_size = _get_graph_batch_size(batch_size)
+            assert graph_batch_size >= batch_size
+            for _ in range(graph_batch_size - batch_size):
+                input_tokens.append(0)
+                input_positions.append(0)
+                slot_mapping.append(_PAD_SLOT_ID)
+                context_lens.append(1)
+                block_tables.append([])
+                lora_index_mapping.append(0)
 
         return (input_tokens, input_positions, slot_mapping, context_lens,
                 block_tables, lora_index_mapping, lora_prompt_mapping,
@@ -493,25 +422,6 @@
         if len(prefill_reqs) > 0:
             use_captured_graph = False
 
-        # Prompts
-        input_tokens = _align_if_necessary(input_tokens, pad=0)
-        input_positions = _align_if_necessary(input_positions, pad=0)
-        slot_mapping = _align_if_necessary(slot_mapping, pad=-1)
-        lora_index_mapping = _align_if_necessary(lora_index_mapping, pad=0)
-        # Decoding
-        input_tokens_decode = _align_if_necessary(
-            input_tokens_decode, pad=0, should_align=use_captured_graph)
-        input_positions_decode = _align_if_necessary(
-            input_positions_decode, pad=0, should_align=use_captured_graph)
-        slot_mapping_decode = _align_if_necessary(
-            slot_mapping_decode, pad=-1, should_align=use_captured_graph)
-        lora_index_mapping_decode = _align_if_necessary(
-            lora_index_mapping_decode, pad=0, should_align=use_captured_graph)
-        context_lens_decode = _align_if_necessary(
-            context_lens_decode, pad=0, should_align=use_captured_graph)
-        block_tables_decode = _align_if_necessary(
-            block_tables_decode, pad=[], should_align=use_captured_graph)
-
         max_subquery_len = max(subquery_lens, default=0)
         max_seq_len = max(seq_lens, default=0)
         num_prompt_tokens = len(input_tokens)
@@ -530,20 +440,6 @@
         block_tables.extend(block_tables_decode)
 
         # Create tensors.
-=======
-        if use_captured_graph:
-            graph_batch_size = _get_graph_batch_size(batch_size)
-            assert graph_batch_size >= batch_size
-            for _ in range(graph_batch_size - batch_size):
-                input_tokens.append(0)
-                input_positions.append(0)
-                slot_mapping.append(_PAD_SLOT_ID)
-                context_lens.append(1)
-                block_tables.append([])
-                lora_index_mapping.append(0)
-            batch_size = graph_batch_size
-
->>>>>>> e2873082
         input_tokens = torch.tensor(input_tokens,
                                     dtype=torch.long,
                                     device=self.device)
@@ -553,15 +449,9 @@
         slot_mapping = torch.tensor(slot_mapping,
                                     dtype=torch.long,
                                     device=self.device)
-<<<<<<< HEAD
         context_lens_tensor = torch.tensor(context_lens,
                                            dtype=torch.int,
                                            device=self.device)
-=======
-        context_lens = torch.tensor(context_lens,
-                                    dtype=torch.int,
-                                    device=self.device)
->>>>>>> e2873082
 
         # Prepare block table tensors.
         if use_captured_graph:
@@ -1091,15 +981,6 @@
         yield
 
 
-<<<<<<< HEAD
-def _pad_to_alignment(x: List[int], multiple_of: int, pad: int) -> List[int]:
-    if len(x) == 0:
-        return x
-    return x + [pad] * ((-len(x)) % multiple_of)
-
-
-=======
->>>>>>> e2873082
 def _pad_to_max(x: List[int], max_len: int, pad: int) -> List[int]:
     assert len(x) <= max_len
     return x + [pad] * (max_len - len(x))
