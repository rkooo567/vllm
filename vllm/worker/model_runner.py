import contextlib
import time
from typing import Dict, List, Optional, Tuple, Set, Union

import numpy as np
import torch
import torch.nn as nn

from vllm.config import (DeviceConfig, ModelConfig, LoRAConfig, ParallelConfig,
                         SchedulerConfig)
from vllm.logger import init_logger
from vllm.model_executor import get_model, InputMetadata, SamplingMetadata
from vllm.model_executor.parallel_utils import cupy_utils
from vllm.model_executor.parallel_utils.communication_op import (
    broadcast_tensor_dict)
from vllm.model_executor.parallel_utils.parallel_state import (
    with_cupy_nccl_for_all_reduce)
from vllm.model_executor.parallel_utils import custom_all_reduce
from vllm.sampling_params import SamplingParams, SamplingType
from vllm.sequence import SamplerOutput, SequenceData, SequenceGroupMetadata
from vllm.lora.worker_manager import LRUCacheWorkerLoRAManager
from vllm.lora.layers import LoRAMapping
from vllm.lora.request import LoRARequest
from vllm.utils import in_wsl, measure_cuda_memory, _get_aligned_size

logger = init_logger(__name__)

KVCache = Tuple[torch.Tensor, torch.Tensor]
_PAD_SLOT_ID = -1
LORA_WARMUP_RANK = 8
_BATCH_SIZE_ALIGNMENT = 8
# Capture graphs for token size 1, 2, 4, 8, 16, 24, 32, 40, ..., 256.
# NOTE: _get_graph_batch_size needs to be updated if this list is changed.
_BATCH_SIZES_TO_CAPTURE = [1, 2, 4] + [
    _BATCH_SIZE_ALIGNMENT * i for i in range(1, 33)
]
# True if inputs should be aligned. It is currently disabled.
# Aligning inputs can better utilize tensor cores.
# https://developer.nvidia.com/blog/optimizing-gpu-performance-tensor-cores/
SHOULD_ALIGN = False

class ModelRunner:

    def __init__(
        self,
        model_config: ModelConfig,
        parallel_config: ParallelConfig,
        scheduler_config: SchedulerConfig,
        device_config: DeviceConfig,
        lora_config: Optional[LoRAConfig],
        kv_cache_dtype: Optional[str] = "auto",
        is_driver_worker: bool = False,
    ):
        self.model_config = model_config
        self.parallel_config = parallel_config
        self.scheduler_config = scheduler_config
        self.lora_config = lora_config
        self.is_driver_worker = is_driver_worker

        # model_config can be None in tests/samplers/test_sampler.py.
        # FIXME(woosuk): This is a hack to make the tests work. Refactor this.
        self.sliding_window = (model_config.get_sliding_window()
                               if model_config is not None else None)

        self.device_config = (device_config
                              if device_config is not None else DeviceConfig())
        self.device = self.device_config.device

        self.model = None
        self.block_size = None  # Set after initial profiling.
        self.lora_manager = None

        self.graph_runners: Dict[int, CUDAGraphRunner] = {}
        self.graph_memory_pool = None  # Set during graph capture.

        self.max_context_len_to_capture = (
            self.model_config.max_context_len_to_capture
            if self.model_config is not None else 0)
        # When using CUDA graph, the input block tables must be padded to
        # max_context_len_to_capture. However, creating the block table in
        # Python can be expensive. To optimize this, we cache the block table
        # in numpy and only copy the actual input content at every iteration.
        # The shape of the cached block table will be
        # (max batch size to capture, max context len to capture / block size).
        self.graph_block_tables = None  # Set after initial profiling.
        # cache in_wsl result
        self.in_wsl = in_wsl()
        self.kv_cache_dtype = kv_cache_dtype

        # Set enforce_eager to True for Neuron backend, to avoid capturing graph
        if self.device_config.is_neuron:
            self.model_config.enforce_eager = True

    def load_model(self) -> None:
        with measure_cuda_memory() as m:
            self.model = get_model(self.model_config,
                                   self.device_config,
                                   lora_config=self.lora_config,
                                   parallel_config=self.parallel_config,
                                   scheduler_config=self.scheduler_config)

        self.model_memory_usage = m.consumed_memory
        logger.info(
            f"Loading model weights took {self.model_memory_usage / float(2**30):.4f} GB"
        )

        vocab_size = self.model.config.vocab_size

        if self.lora_config:
            assert hasattr(
                self.model, "supported_lora_modules"
            ) and self.model.supported_lora_modules, "Model does not support LoRA"
            assert hasattr(
                self.model,
                "embedding_modules"), "Model does not have embedding_modules"
            assert hasattr(self.model, "embedding_padding_modules"
                           ), "Model does not have embedding_padding_modules"
            self.lora_manager = LRUCacheWorkerLoRAManager(
                self.scheduler_config.max_num_seqs,
                self.scheduler_config.max_num_batched_tokens, vocab_size,
                self.lora_config, self.device, self.model.embedding_modules,
                self.model.embedding_padding_modules)
            self.model = self.lora_manager.create_lora_manager(self.model)

    def set_block_size(self, block_size: int) -> None:
        self.block_size = block_size

        self.graph_block_tables = np.zeros(
            (max(_BATCH_SIZES_TO_CAPTURE), self.get_max_block_per_batch()),
            dtype=np.int32)

    def get_max_block_per_batch(self) -> int:
        block_size = self.block_size
        return (self.max_context_len_to_capture + block_size - 1) // block_size

    def _prepare_prompt_v2(
        self,
        seq_group_metadata_list: List[SequenceGroupMetadata],
    ) -> Tuple[torch.Tensor, torch.Tensor, InputMetadata, List[int], List[int],
               List[int], List[int], Set[LoRARequest]]:
        """Process prompt requests and prepare data structure
        that is converted to tensors.

        All tokens are coalesced into a single dimension instead of
        having a batch dimension. It is to avoid unnecessary paddings.
        """
        input_tokens: List[int] = []
        input_positions: List[int] = []
        slot_mapping: List[int] = []
        lora_index_mapping: List[int] = []
        lora_prompt_mapping: List[int] = []
        lora_requests: Set[LoRARequest] = set()

        seq_lens: List[int] = []
        context_lens: List[int] = []
        subquery_lens: List[int] = []
        block_tables: List[List[int]] = []
        num_chunked_prefill = 0

        for seq_group_metadata in seq_group_metadata_list:
            assert seq_group_metadata.is_prompt
            seq_ids = list(seq_group_metadata.seq_data.keys())
            assert len(seq_ids) == 1
            seq_id = seq_ids[0]

            seq_data = seq_group_metadata.seq_data[seq_id]
            prefill_start, prefill_end = seq_data.get_prefill_range()
            prompt_tokens = seq_data.get_token_ids()[prefill_start:prefill_end]
            seqlen = prefill_end
            seq_lens.append(seqlen)

            computed_len = prefill_start
            # NOTE: This only works for oooooooxxx style attention.
            computed_block_nums = seq_group_metadata.computed_block_nums
            prefix_caching_enabled = (computed_block_nums is not None
                and len(computed_block_nums) > 0
                and self.sliding_window is None)

            if seq_group_metadata.is_chunked_prefill:
                num_chunked_prefill += 1
                # TODO(sang): Support prefix caching.
                if prefix_caching_enabled:
                    raise RuntimeError(
                        "chunked prefill cannot be used with prefix caching now."
                    )
            if prefix_caching_enabled:
                # Prefix is not supported with sliding_window
                computed_len = len(computed_block_nums) * self.block_size
                prompt_tokens = prompt_tokens[computed_len:]
                block_tables.append(computed_block_nums)
            elif self.scheduler_config.chunked_prefill_enabled:
                # Update the block table so that KV cache location
                # can be found. TODO(sang): Make it work with
                # prefix caching.
                # This only happens when it is profiling run.
                if seq_group_metadata.block_tables is None:
                    block_tables.append([])
                else:
                    block_table = seq_group_metadata.block_tables[seq_id]
                    block_tables.append(block_table)
                computed_len = prefill_start
            else:
                # Normal prefill. Don't update the block table because
                # we don't need to use KV cacahe when running attentions.
                block_tables.append([])
                assert prefill_start == 0
                computed_len = prefill_start
            context_lens.append(computed_len)
            subquery_lens.append(prefill_end - computed_len)

            input_tokens.extend(prompt_tokens)
            # NOTE(woosuk): Here we assume that the first token in the prompt
            # is always the first token in the sequence.
            # NOTE(sang): prefill_end is always # of prompts if chunked
            # prefill is not enabled. Prefix caching is not working with
            # chunked prefill now.
            input_positions.extend(
                range(computed_len, prefill_end))
            lora_id = seq_group_metadata.lora_int_id

            if lora_id > 0:
                lora_requests.add(seq_group_metadata.lora_request)

            lora_index_mapping += [lora_id] * (seqlen - computed_len)
            lora_prompt_mapping.extend(
                [lora_id] *
                (seqlen - computed_len
                 if seq_group_metadata.sampling_params.prompt_logprobs else 1))

            if seq_group_metadata.block_tables is None:
                # During memory profiling, the block tables are not initialized
                # yet. In this case, we just use a dummy slot mapping.
                slot_mapping.extend([_PAD_SLOT_ID] * seqlen)
                continue

            # Compute the slot mapping.
            block_table = seq_group_metadata.block_tables[seq_id]
            # Mask the [0, start_idx) tokens of the prompt with _PAD_SLOT_ID,
            # where start_idx is max(0, prompt_len - sliding_window).
            # For example, if the prompt len is 10, sliding window is 8, and
            # block size is 4, the first two tokens are masked and the slot
            # mapping will be [-1, -1, 2, 3, 4, 5, 6, 7, 0, 1].
            start_idx = 0
            if self.sliding_window is not None:
                assert computed_len == 0, (
                    "Prefix caching is currently not supported with "
                    "sliding window attention")
                start_idx = max(0, seqlen - self.sliding_window)

            for i in range(computed_len, prefill_end):
                if i < start_idx:
                    slot_mapping.append(_PAD_SLOT_ID)
                    continue

                block_number = block_table[i // self.block_size]
                block_offset = i % self.block_size
                slot = block_number * self.block_size + block_offset
                slot_mapping.append(slot)

        return (input_tokens, input_positions, slot_mapping,
                lora_index_mapping, lora_prompt_mapping, lora_requests,
                seq_lens, context_lens, subquery_lens,
                block_tables, num_chunked_prefill)

    def _prepare_decode_v2( 
        self,
        seq_group_metadata_list: List[SequenceGroupMetadata],
    ) -> Tuple[torch.Tensor, torch.Tensor, InputMetadata, List[int], List[int],
               Set[LoRARequest]]:
        input_tokens: List[int] = []
        input_positions: List[int] = []
        slot_mapping: List[int] = []
        context_lens: List[int] = []
        block_tables: List[List[int]] = []
        lora_index_mapping: List[int] = []
        lora_prompt_mapping: List[int] = []
        lora_requests: Set[LoRARequest] = set()

        for seq_group_metadata in seq_group_metadata_list:
            assert not seq_group_metadata.is_prompt

            seq_ids = list(seq_group_metadata.seq_data.keys())
            lora_id = seq_group_metadata.lora_int_id

            if lora_id > 0:
                lora_requests.add(seq_group_metadata.lora_request)

            for seq_id in seq_ids:
                seq_data = seq_group_metadata.seq_data[seq_id]
                generation_token = seq_data.get_last_token_id()
                input_tokens.append(generation_token)

                seq_len = seq_data.get_len()
                position = seq_len - 1
                input_positions.append(position)

                context_len = seq_len if self.sliding_window is None else min(
                    seq_len, self.sliding_window)
                context_lens.append(context_len)

                block_table = seq_group_metadata.block_tables[seq_id]
                block_number = block_table[position // self.block_size]
                block_offset = position % self.block_size
                slot = block_number * self.block_size + block_offset
                slot_mapping.append(slot)
                lora_index_mapping.append(lora_id)
                lora_prompt_mapping.append(lora_id)

                if self.sliding_window is not None:
                    sliding_window_blocks = (self.sliding_window //
                                             self.block_size)
                    block_table = block_table[-sliding_window_blocks:]
                block_tables.append(block_table)

        # vLLM uses cuda graph only for decoding requests.
        # See `capture_model` API for more details.
        # For decoding requests, batch_size == input_tokens.
        batch_size = len(input_tokens)
        max_context_len = max(context_lens, default=0)
        use_captured_graph = (
            not self.model_config.enforce_eager
            and batch_size <= _BATCH_SIZES_TO_CAPTURE[-1]
            and max_context_len <= self.max_context_len_to_capture)
        if use_captured_graph:
            batch_size = _get_graph_batch_size(batch_size)

<<<<<<< HEAD
        return (input_tokens, input_positions, slot_mapping, context_lens,
                block_tables, lora_index_mapping, lora_prompt_mapping,
                lora_requests, use_captured_graph)


    def _prepare_mixed_batch(
        self, seq_group_metadata_list: List[SequenceGroupMetadata]
    ) -> Tuple[torch.Tensor, torch.Tensor, InputMetadata, torch.Tensor, torch.Tensor,
               torch.Tensor, Set[LoRARequest]]:
        """Create input tensors and metadata that's needed for
        running prefill and decode requests. The returned tensor
        includes input tensors and metadata of prefill
        and decoding requests. By default, the returned tensor only
        inlucdes EITHER prefill or decode requests, but if chunked
        prefill is enabled, both requests can coalesced to the same tensors.
        Each tensor is always ordered. I.e., prefill inputs are
        coming first, and decoding inputs are coming later based on
        the order of a given seq_group_metadata_list.

        It automatically adds padding that's required to run cuda graph.
        NOTE: cuda graph is not used if prompt requests are included
        in return tensors.

        If the input tensors contain prompt tokens, the layout is as follows:	
        |<---------------------- num_valid_tokens ---------------------->|	
        |<--------------- num_prompt_tokens -------------->|	
        |<--prompt_0-->|<--prompt_1-->|...|<--prompt_N-1-->|<--padding-->|	

        Otherwise, the layout is as follows:	
        |<------------------ num_valid_tokens ------------------->|	
        |<------- num_generation_tokens (M) ------->|	
        |<--generation_0-->|...|<--generation_M-1-->|<--padding-->|	

        The prompts might have different lengths, while the generation tokens always	
        have length 1. The paddings are appended to make the input length a multiple	
        of 8, which is desirable for Tensor Cores.

        If chunked prefill is enabled, the input will include both prompt tokens
        and generation tokens. The layout is as follows:
        |<---------------------- num_valid_tokens -------------------------->|
        |<--------- num_prompt_tokens ----->|<--- num_generation_tokens----->|
        |<-prompt_0->|<-prompt_1->|...|<pad>||<-gen_0->|<-gen_1->|.....|<pad>|


        Arguments:
            seq_group_metadata_list: The list of requests.

        Returns:
            input_tokens: [batch_size]. Token ID of each token
                coalesced to a flattened tensor. Padded.
            input_positions: [batch_size]. Index from the beginning
                of the sequence to the end of the sequence. Note that
                if prefix caching is used or chunked prefill is enabled,
                it could be shorter than actual prompt lengths. Padded.
            input_metadata: The metadata that's needed to run a model.
            subquery_lens: [batch_size]. The length of the sequence that's
                going to processed. The total number of tokens processed
                with this run is context_lens[i] + subquery_lens[i].
                Padded.
            TODO(sang): Fill it up.
            lora_index_mapping:
            lora_prompt_mapping:
            lora_requests:
        """
        prefill_reqs = []
        decode_reqs = []
        for seq_group_metadata in seq_group_metadata_list:
            if seq_group_metadata.is_prompt:
                prefill_reqs.append(seq_group_metadata)
            else:
                decode_reqs.append(seq_group_metadata)

        # Prepare inputs for both prefill and decoding phases
        # and concatenate. If chunked prefill is enabled,
        # requests are batched together. Otherwise,
        # only prefill or decoding requests should be received.
        if not self.scheduler_config.chunked_prefill_enabled:
            assert (len(prefill_reqs) and len(decode_reqs)) == 0

        (input_tokens, input_positions, slot_mapping, lora_index_mapping,
         lora_prompt_mapping, lora_requests, seq_lens, context_lens,
        subquery_lens, block_tables, num_chunked_prefill
         ) = self._prepare_prompt_v2(prefill_reqs)

        (input_tokens_decode, input_positions_decode, slot_mapping_decode,
         context_lens_decode, block_tables_decode, lora_index_mapping_decode,
         lora_prompt_mapping_decode, lora_requests_decode, use_captured_graph
         ) = self._prepare_decode_v2(decode_reqs)

        # Cuda graph is used only when there's decoding only
        # requests. Note that chunked prefill also doesn't use
        # cuda graph.
        if len(prefill_reqs) > 0:
            use_captured_graph = False

        # Prompts
        input_tokens = _align_if_necessary(input_tokens, pad=0)
        input_positions = _align_if_necessary(input_positions, pad=0)
        slot_mapping = _align_if_necessary(slot_mapping, pad=-1)
        lora_index_mapping = _align_if_necessary(lora_index_mapping, pad=0)
        # Decoding
        input_tokens_decode = _align_if_necessary(input_tokens_decode, pad=0, should_align=use_captured_graph)
        input_positions_decode = _align_if_necessary(input_positions_decode, pad=0, should_align=use_captured_graph)
        slot_mapping_decode = _align_if_necessary(slot_mapping_decode, pad=-1, should_align=use_captured_graph)
        lora_index_mapping_decode = _align_if_necessary(lora_index_mapping_decode, pad=0, should_align=use_captured_graph)
        context_lens_decode = _align_if_necessary(context_lens_decode, pad=0, should_align=use_captured_graph)
        block_tables_decode = _align_if_necessary(block_tables_decode, pad=[], should_align=use_captured_graph)
=======
        # Pad tokens to better utilize tensor cores although
        # cuda graph is not enabled.
        input_tokens = torch.tensor(_align_if_necessary(
            input_tokens, pad=0, should_align=use_captured_graph),
                                    dtype=torch.long,
                                    device=self.device)
        input_positions = torch.tensor(_align_if_necessary(
            input_positions, pad=0, should_align=use_captured_graph),
                                       dtype=torch.long,
                                       device=self.device)
        slot_mapping = torch.tensor(_align_if_necessary(
            slot_mapping, pad=_PAD_SLOT_ID, should_align=use_captured_graph),
                                    dtype=torch.long,
                                    device=self.device)
        context_lens = torch.tensor(_align_if_necessary(
            context_lens, pad=0, should_align=use_captured_graph),
                                    dtype=torch.int,
                                    device=self.device)
        block_tables = _align_if_necessary(block_tables,
                                           pad=[],
                                           should_align=use_captured_graph)
        lora_index_mapping = _align_if_necessary(
            lora_index_mapping, pad=0, should_align=use_captured_graph)
>>>>>>> 3ad5f977

        max_subquery_len = max(subquery_lens)
        max_seq_len = max(seq_lens)
        num_prompt_tokens = len(input_tokens)
        assert max_subquery_len > 0

        num_prompt_tokens = len(input_tokens)
        num_generation_tokens = len(input_tokens_decode)

        # Concatenate inputs.
        input_tokens.extend(input_tokens_decode)
        input_positions.extend(input_positions_decode)
        slot_mapping.extend(slot_mapping_decode)
        lora_index_mapping.extend(lora_index_mapping_decode)
        lora_prompt_mapping.extend(lora_prompt_mapping_decode)
        lora_requests.update(lora_requests_decode)
        context_lens.extend(context_lens_decode)
        block_tables.extend(block_tables_decode)

        # Create tensors.
        input_tokens = torch.tensor(input_tokens, dtype=torch.long, device=self.device)
        input_positions = torch.tensor(
            input_positions, dtype=torch.long, device=self.device)
        slot_mapping = torch.tensor(slot_mapping, dtype=torch.long, device=self.device)
        context_lens_tensor = torch.tensor(context_lens,
                                           dtype=torch.int,
                                           device=self.device)

        # Prepare block table tensors.
        if use_captured_graph:
            # NOTE: cuda-graph is not used only when all requests
            # are decoding requests.
            batch_size = _get_graph_batch_size(len(seq_group_metadata_list))
            # The shape of graph_block_tables is
            # [max batch size, max context len // block size].
            input_block_tables = self.graph_block_tables[:batch_size]
            for i, block_table in enumerate(block_tables):
                if block_table:
                    input_block_tables[i, :len(block_table)] = block_table
            block_tables = torch.tensor(input_block_tables, device=self.device)
        else:
            max_block_table_len = max(
                len(block_table) for block_table in block_tables)
            block_tables = _make_tensor_with_pad(
                block_tables,
                max_len=max_block_table_len,
                pad=0,
                dtype=torch.int,
                device=self.device,
            )

        # Query length can be shorter than key (i.e., prompt) when prefill
        # is chunked or prefix cached.
        subquery_lens_tensor = torch.tensor(subquery_lens,
                                            dtype=torch.long,
                                            device=self.device)
        subquery_start_loc = torch.zeros(subquery_lens_tensor.shape[0] + 1,
                                         dtype=torch.int32,
                                         device=self.device)

        seq_lens_tensor = torch.tensor(seq_lens,
                                          dtype=torch.long,
                                          device=self.device)
        seq_start_loc = torch.zeros(seq_lens_tensor.shape[0] + 1,
                                    dtype=torch.int32,
                                    device=self.device)

        torch.cumsum(subquery_lens_tensor,
                     dim=0,
                     dtype=subquery_start_loc.dtype,
                     out=subquery_start_loc[1:])

        torch.cumsum(seq_lens_tensor,
                     dim=0,
                     dtype=seq_start_loc.dtype,
                     out=seq_start_loc[1:])

        input_metadata = InputMetadata(
            slot_mapping=slot_mapping,
            prompt_lens=seq_lens,
            prompt_lens=seq_lens_tensor,
            num_chunked_prefill=num_chunked_prefill,
            num_prompt_tokens=num_prompt_tokens,
            num_generation_tokens=num_generation_tokens,
            max_subquery_len=max_subquery_len,
            max_context_len=None,
            max_seq_len=max_seq_len,
            subquery_start_loc=subquery_start_loc,
            seq_start_loc=seq_start_loc,
            context_lens=context_lens_tensor,
            block_tables=block_tables,
            use_cuda_graph=False,
            kv_cache_dtype=self.kv_cache_dtype,
        )

        return (input_tokens, input_positions, input_metadata,
                subquery_lens, seq_lens, lora_index_mapping, lora_prompt_mapping,
                lora_requests)

    def _prepare_sample(
        self,
        seq_group_metadata_list: List[SequenceGroupMetadata],
        prompt_lens: List[int],
        subquery_lens: Optional[List[int]],
    ) -> SamplingMetadata:
        seq_groups: List[Tuple[List[int], SamplingParams]] = []
        selected_token_indices: List[int] = []
        generators: List[torch.Generator] = []
        selected_token_start_idx = 0
        categorized_sample_indices = {t: [] for t in SamplingType}
        categorized_sample_indices_start_idx = 0
        pin_memory = not self.in_wsl and not self.device_config.is_neuron

        for i, seq_group_metadata in enumerate(seq_group_metadata_list):
            seq_ids = list(seq_group_metadata.seq_data.keys())
            sampling_params = seq_group_metadata.sampling_params
            seq_groups.append((seq_ids, sampling_params))

            if seq_group_metadata.is_prompt:
                assert len(seq_ids) == 1
                assert subquery_lens is not None
                subquery_len = subquery_lens[i]
                if sampling_params.prompt_logprobs is not None:
                    # NOTE: prompt token positions do not need sample, skip
                    categorized_sample_indices_start_idx += subquery_len - 1

                categorized_sample_indices[
                    sampling_params.sampling_type].append(
                        categorized_sample_indices_start_idx)
                categorized_sample_indices_start_idx += 1

                if sampling_params.prompt_logprobs is not None:
                    selected_token_indices.extend(
                        range(selected_token_start_idx,
                              selected_token_start_idx + subquery_len - 1))
                selected_token_indices.append(selected_token_start_idx +
                                              subquery_len - 1)
                selected_token_start_idx += subquery_len

                if sampling_params.seed is not None:
                    seq_group_metadata.state.generator = torch.Generator(
                        device="cuda").manual_seed(sampling_params.seed)
            else:
                num_seqs = len(seq_ids)
                selected_token_indices.extend(
                    range(selected_token_start_idx,
                          selected_token_start_idx + num_seqs))
                selected_token_start_idx += num_seqs

                categorized_sample_indices[
                    sampling_params.sampling_type].extend(
                        range(categorized_sample_indices_start_idx,
                              categorized_sample_indices_start_idx + num_seqs))
                categorized_sample_indices_start_idx += num_seqs

            if sampling_params.seed is not None:
                generators.append(seq_group_metadata.state.generator)

        selected_token_indices = _async_h2d(selected_token_indices,
                                            dtype=torch.long,
                                            target_device=self.device,
                                            pin_memory=pin_memory)
        categorized_sample_indices = {
            t: _async_h2d(seq_ids,
                          dtype=torch.int,
                          target_device=self.device,
                          pin_memory=pin_memory)
            for t, seq_ids in categorized_sample_indices.items()
        }

        seq_data: Dict[int, SequenceData] = {}
        for seq_group_metadata in seq_group_metadata_list:
            seq_data.update(seq_group_metadata.seq_data)

        sampling_metadata = SamplingMetadata(
            seq_groups=seq_groups,
            seq_data=seq_data,
            prompt_lens=prompt_lens,
            selected_token_indices=selected_token_indices,
            categorized_sample_indices=categorized_sample_indices,
            generators=generators,
        )
        return sampling_metadata

    def prepare_input_tensors(
        self,
        seq_group_metadata_list: Optional[List[SequenceGroupMetadata]],
    ) -> Tuple[torch.Tensor, torch.Tensor, InputMetadata, SamplingMetadata,
               Set[int], LoRAMapping]:
        if self.is_driver_worker:
            # # NOTE: We assume that all sequences in the group are all prompts or
            # # all decodes.
            # is_prompt = seq_group_metadata_list[0].is_prompt
            # # SANG-TODO set num prompt tokens and generations?
            # # Prepare input tensors.
            # if is_prompt:
            #     # print("SANG-TODO execute model prompt.")
            #     (input_tokens, input_positions, input_metadata, prompt_lens,
            #      subquery_lens, lora_index_mapping, lora_prompt_mapping,
            #      lora_requests) = self._prepare_prompt(seq_group_metadata_list)
            # else:
            #     # print("SANG-TODO execute model decode.")
            #     (input_tokens, input_positions, input_metadata,
            #      lora_index_mapping, lora_prompt_mapping,
            #      lora_requests) = self._prepare_decode(seq_group_metadata_list)
            #     prompt_lens = []
            #     subquery_lens = None
            (input_tokens, input_positions, input_metadata,
             subquery_lens, prompt_lens, lora_index_mapping, lora_prompt_mapping,
             lora_requests
             ) = self._prepare_mixed_batch(seq_group_metadata_list)
            sampling_metadata = self._prepare_sample(seq_group_metadata_list,
                                                     prompt_lens,
                                                     subquery_lens)

            if self.lora_config:
                lora_mapping = LoRAMapping(
                    lora_index_mapping,
                    lora_prompt_mapping,
                )
            else:
                lora_mapping = None

            # Broadcast the metadata.
            metadata_dict = {
                "input_tokens": input_tokens,
                "input_positions": input_positions,
                "selected_token_indices":
                sampling_metadata.selected_token_indices,
                "lora_requests": lora_requests,
                "lora_mapping": lora_mapping,
            }
            metadata_dict.update(input_metadata.asdict_zerocopy())
            broadcast_tensor_dict(metadata_dict, src=0)
        else:
            metadata_dict = broadcast_tensor_dict(src=0)
            input_tokens = metadata_dict.pop("input_tokens")
            input_positions = metadata_dict.pop("input_positions")
            selected_token_indices = metadata_dict.pop(
                "selected_token_indices")
            lora_mapping = metadata_dict.pop("lora_mapping")
            lora_requests = metadata_dict.pop("lora_requests")
            input_metadata = InputMetadata(**metadata_dict)
            sampling_metadata = SamplingMetadata(
                seq_groups=None,
                seq_data=None,
                prompt_lens=None,
                selected_token_indices=selected_token_indices,
                categorized_sample_indices=None,
                generators=None,
                perform_sampling=False,
            )

        return (input_tokens, input_positions, input_metadata,
                sampling_metadata, lora_requests, lora_mapping)

    @torch.inference_mode()
    def execute_model(
        self,
        seq_group_metadata_list: Optional[List[SequenceGroupMetadata]],
        kv_caches: List[Tuple[torch.Tensor, torch.Tensor]],
    ) -> Optional[SamplerOutput]:
        (input_tokens, input_positions, input_metadata, sampling_metadata,
         lora_requests,
         lora_mapping) = self.prepare_input_tensors(seq_group_metadata_list)

        if self.lora_config:
            self.set_active_loras(lora_requests, lora_mapping)

        # Execute the model.
        if input_metadata.use_cuda_graph:
            graph_batch_size = input_tokens.shape[0]
            model_executable = self.graph_runners[graph_batch_size]
        else:
            model_executable = self.model
        hidden_states = model_executable(
            input_ids=input_tokens,
            positions=input_positions,
            kv_caches=kv_caches,
            input_metadata=input_metadata,
        )

        # Sample the next token.
        output = self.model.sample(
            hidden_states=hidden_states,
            sampling_metadata=sampling_metadata,
        )
        # print("SANG-TODO output: ", output)
        return output

    @torch.inference_mode()
    def profile_run(self) -> None:
        # Enable top-k sampling to reflect the accurate memory usage.
        vocab_size = self.model_config.get_vocab_size()
        sampling_params = SamplingParams(top_p=0.99, top_k=vocab_size - 1)
        max_num_batched_tokens = self.scheduler_config.max_num_batched_tokens
        max_num_seqs = self.scheduler_config.max_num_seqs

        # This represents the maximum number of different requests
        # that will have unique loras, an therefore the max amount of memory
        # consumption create dummy lora request copies from the lora request
        # passed in, which contains a lora from the lora warmup path.
        dummy_lora_requests = []
        dummy_lora_requests_per_seq = []
        if self.lora_config:
            for idx in range(self.lora_config.max_loras):
                lora_id = idx + 1
                dummy_lora_request = LoRARequest(
                    lora_name=f"warmup_{lora_id}",
                    lora_int_id=lora_id,
                    lora_local_path="/not/a/real/path",
                )
                self.lora_manager.add_dummy_lora(dummy_lora_request,
                                                 rank=LORA_WARMUP_RANK)
                dummy_lora_requests.append(dummy_lora_request)
            dummy_lora_requests_per_seq = [
                dummy_lora_requests[idx % len(dummy_lora_requests)]
                for idx in range(max_num_seqs)
            ]

        # Profile memory usage with max_num_sequences sequences and the total
        # number of tokens equal to max_num_batched_tokens.
        seqs: List[SequenceGroupMetadata] = []
        for group_id in range(max_num_seqs):
            seq_len = (max_num_batched_tokens // max_num_seqs +
                       (group_id < max_num_batched_tokens % max_num_seqs))
            seq_data = SequenceData([0] * seq_len)
            seq_data.advance_prefill_range(seq_len)
            seq = SequenceGroupMetadata(
                request_id=str(group_id),
                is_prompt=True,
                is_chunked_prefill=False,
                seq_data={group_id: seq_data},
                sampling_params=sampling_params,
                block_tables=None,
                lora_request=dummy_lora_requests_per_seq[group_id]
                if dummy_lora_requests_per_seq else None,
            )
            seqs.append(seq)

        # Run the model with the dummy inputs.
        num_layers = self.model_config.get_num_layers(self.parallel_config)
        kv_caches = [(None, None)] * num_layers
        self.execute_model(seqs, kv_caches)
        torch.cuda.synchronize()
        return

    def remove_all_loras(self) -> bool:
        if not self.lora_manager:
            raise RuntimeError("LoRA is not enabled.")
        return self.lora_manager.remove_all_loras()

    def set_active_loras(self, lora_requests: List[LoRARequest],
                         lora_mapping: LoRAMapping) -> None:
        if not self.lora_manager:
            raise RuntimeError("LoRA is not enabled.")
        self.lora_manager.set_active_loras(lora_requests, lora_mapping)

    def add_lora(self, lora_request: LoRARequest) -> bool:
        if not self.lora_manager:
            raise RuntimeError("LoRA is not enabled.")
        return self.lora_manager.add_lora(lora_request)

    def remove_lora(self, lora_id: int) -> bool:
        if not self.lora_manager:
            raise RuntimeError("LoRA is not enabled.")
        return self.lora_manager.remove_lora(lora_id)

    def list_loras(self) -> Set[int]:
        if not self.lora_manager:
            raise RuntimeError("LoRA is not enabled.")
        return self.lora_manager.list_loras()

    @torch.inference_mode()
    def capture_model(self, kv_caches: List[KVCache]) -> None:
        """Cuda graph capture a model.

        Note that CUDA graph's performance gain is negligible if number
        of batched tokens are larger than 200. And since CUDA graph
        requires fixed sized tensors, supporting large/variable batch
        size requires high GPU memory overhead. Thus, vLLM only captures
        decoding requests. Mixed batch (chunked prefill + decoding) or
        prefill requests are not captured.

        Since it is used for decoding-only, it assumes there's only 1 token
        per sequence in the batch.
        """
        # NOTE(woosuk): This is a hack to ensure that the NCCL backend is never
        # deleted before the CUDA graphs.
        self.cupy_nccl_backend = cupy_utils.get_nccl_backend()

        assert not self.model_config.enforce_eager
        logger.info("Capturing the model for CUDA graphs. This may lead to "
                    "unexpected consequences if the model is not static. To "
                    "run the model in eager mode, set 'enforce_eager=True' or "
                    "use '--enforce-eager' in the CLI.")
        logger.info("CUDA graphs can take additional 1~3 GiB memory per GPU. "
                    "If you are running out of memory, consider decreasing "
                    "`gpu_memory_utilization` or enforcing eager mode. "
                    "You can also reduce the `max_num_seqs` as needed "
                    "to decrease memory usage.")
        start_time = time.perf_counter()

        # Prepare dummy inputs. These will be reused for all batch sizes.
        max_batch_size = max(_BATCH_SIZES_TO_CAPTURE)
        input_tokens = torch.zeros(max_batch_size, dtype=torch.long).cuda()
        input_positions = torch.zeros(max_batch_size, dtype=torch.long).cuda()
        slot_mapping = torch.empty(max_batch_size, dtype=torch.long).cuda()
        slot_mapping.fill_(_PAD_SLOT_ID)
        context_lens = torch.ones(max_batch_size, dtype=torch.int32).cuda()
        block_tables = torch.from_numpy(self.graph_block_tables).cuda()

        graph_batch_size = _get_graph_batch_size(
            self.scheduler_config.max_num_seqs)
        batch_size_capture_list = [
            bs for bs in _BATCH_SIZES_TO_CAPTURE if bs <= graph_batch_size
        ]

        # NOTE(woosuk): There are 3 backends for all-reduce: custom all-reduce
        # kernel, CuPy NCCL, and PyTorch NCCL. When using CUDA graph, we use
        # either custom all-reduce kernel or CuPy NCCL. When not using CUDA
        # graph, we use either custom all-reduce kernel or PyTorch NCCL.
        # We always prioritize using custom all-reduce kernel but fall back
        # to PyTorch or CuPy NCCL if it is disabled or not supported.
        with custom_all_reduce.capture():
            # NOTE: Capturing the largest batch size first may help reduce the
            # memory usage of CUDA graph.
            for batch_size in reversed(batch_size_capture_list):
                # Create dummy input_metadata.
                input_metadata = InputMetadata(
                    slot_mapping=slot_mapping[:batch_size],
                    prompt_lens=None,
                    prompt_lens_tensor=None,
                    num_chunked_prefill=0,
                    num_prompt_tokens=0,
                    num_generation_tokens=batch_size,
                    max_subquery_len=None,
                    max_context_len=self.max_context_len_to_capture,
                    max_seq_len=None,
                    subquery_start_loc=None,
                    seq_start_loc=None,
                    context_lens=context_lens[:batch_size],
                    block_tables=block_tables[:batch_size],
                    use_cuda_graph=True,
                    kv_cache_dtype=self.kv_cache_dtype)

                if self.lora_config:
                    lora_mapping = LoRAMapping(
                        [0] * batch_size,
                        [0] * batch_size,
                    )
                    self.set_active_loras(set(), lora_mapping)

                graph_runner = CUDAGraphRunner(self.model)
                graph_runner.capture(
                    input_tokens[:batch_size],
                    input_positions[:batch_size],
                    kv_caches,
                    input_metadata,
                    memory_pool=self.graph_memory_pool,
                )
                self.graph_memory_pool = graph_runner.graph.pool()
                self.graph_runners[batch_size] = graph_runner

        end_time = time.perf_counter()
        elapsed_time = end_time - start_time
        # This usually takes < 10 seconds.
        logger.info(f"Graph capturing finished in {elapsed_time:.0f} secs.")

    def __del__(self) -> None:
        # Delete the CUDA graphs before deleting the CuPy NCCL communicator.
        # NOTE(woosuk): This is necessary because otherwise deadlocks can
        # happen.
        # FIXME(woosuk): This is a bit hacky. Find a more robust solution.
        self.graph_runners.clear()
        self.cupy_nccl_backend = None


class CUDAGraphRunner:

    def __init__(self, model: nn.Module):
        self.model = model
        self.graph = None
        self.input_buffers: Dict[str, torch.Tensor] = {}
        self.output_buffers: Dict[str, torch.Tensor] = {}

    def capture(
        self,
        input_ids: torch.Tensor,
        positions: torch.Tensor,
        kv_caches: List[KVCache],
        input_metadata: InputMetadata,
        memory_pool,
    ) -> None:
        assert self.graph is None
        # Run the model once without capturing the graph.
        # This is to make sure that the captured graph does not include the
        # kernel launches for initial benchmarking (e.g., Triton autotune).
        with _maybe_cupy_nccl():
            self.model(
                input_ids,
                positions,
                kv_caches,
                input_metadata,
            )
        torch.cuda.synchronize()

        # Capture the graph.
        # NOTE(woosuk): Python 3.8 does not support multi-line with statements.
        # https://stackoverflow.com/questions/31039022/python-multi-line-with-statement
        self.graph = torch.cuda.CUDAGraph()
        with torch.cuda.graph(self.graph, pool=memory_pool):  # noqa: SIM117
            with _maybe_cupy_nccl():
                hidden_states = self.model(
                    input_ids,
                    positions,
                    kv_caches,
                    input_metadata,
                )
        torch.cuda.synchronize()

        # Save the input and output buffers.
        self.input_buffers = {
            "input_ids": input_ids,
            "positions": positions,
            "kv_caches": kv_caches,
            "slot_mapping": input_metadata.slot_mapping,
            "context_lens": input_metadata.context_lens,
            "block_tables": input_metadata.block_tables,
        }
        self.output_buffers = {"hidden_states": hidden_states}
        return

    def forward(
        self,
        input_ids: torch.Tensor,
        positions: torch.Tensor,
        kv_caches: List[Tuple[torch.Tensor, torch.Tensor]],
        input_metadata: InputMetadata,
    ) -> torch.Tensor:
        # KV caches are fixed tensors, so we don't need to copy them.
        del kv_caches

        # Copy the input tensors to the input buffers.
        self.input_buffers["input_ids"].copy_(input_ids, non_blocking=True)
        self.input_buffers["positions"].copy_(positions, non_blocking=True)
        self.input_buffers["slot_mapping"].copy_(input_metadata.slot_mapping,
                                                 non_blocking=True)
        self.input_buffers["context_lens"].copy_(input_metadata.context_lens,
                                                 non_blocking=True)
        self.input_buffers["block_tables"].copy_(input_metadata.block_tables,
                                                 non_blocking=True)
        # Run the graph.
        self.graph.replay()

        # Return the output tensor.
        return self.output_buffers["hidden_states"]

    def __call__(self, *args, **kwargs):
        return self.forward(*args, **kwargs)


@contextlib.contextmanager
def _maybe_cupy_nccl():
    if cupy_utils.is_initialized() and not custom_all_reduce.is_initialized():
        with with_cupy_nccl_for_all_reduce():
            yield
    else:
        yield


def _pad_to_alignment(x: List[int], multiple_of: int, pad: int) -> List[int]:
    if len(x) == 0:
        return x
    return x + [pad] * ((-len(x)) % multiple_of)


def _pad_to_max(x: List[int], max_len: int, pad: int) -> List[int]:
    assert len(x) <= max_len
    return x + [pad] * (max_len - len(x))


def _align_if_necessary(x: List[int], pad: int, should_align=SHOULD_ALIGN):
    """Align flattened 1D inputs by a fixed alignment size."""
    if not should_align:
        return x
    batch_size = len(x)
    batch_size = _get_graph_batch_size(batch_size)
    return _pad_to_alignment(x, batch_size, pad)


def _make_tensor_with_pad(
    x: List[List[int]],
    max_len: int,
    pad: int,
    dtype: torch.dtype,
    device: Optional[Union[str, torch.device]],
) -> torch.Tensor:
    """Make a padded tensor of a 2D inputs.

    The padding is applied to the end of each inner list until it reaches
    `max_len`.
    """
    padded_x = [_pad_to_max(x_i, max_len, pad) for x_i in x]
    return torch.tensor(padded_x, dtype=dtype, device=device)


def _get_graph_batch_size(batch_size: int) -> int:
    """Returns the padded batch size given actual batch size.

    Batch sizes are 1, 2, 4, _BATCH_SIZE_ALIGNMENT,
    2*_BATCH_SIZE_ALIGNMENT, 3*_BATCH_SIZE_ALIGNMENT...
    """
    if batch_size <= 2:
        return batch_size
    elif batch_size <= 4:
        return 4
    else:
        return _get_aligned_size(batch_size, _BATCH_SIZE_ALIGNMENT)


def _async_h2d(
    data: list,
    dtype: torch.dtype,
    target_device: Union[str, torch.device],
    pin_memory: bool,
) -> torch.Tensor:
    t = torch.tensor(data, dtype=dtype, pin_memory=pin_memory, device="cpu")
    return t.to(device=target_device, non_blocking=True)<|MERGE_RESOLUTION|>--- conflicted
+++ resolved
@@ -133,7 +133,7 @@
         block_size = self.block_size
         return (self.max_context_len_to_capture + block_size - 1) // block_size
 
-    def _prepare_prompt_v2(
+    def _prepare_prompt(
         self,
         seq_group_metadata_list: List[SequenceGroupMetadata],
     ) -> Tuple[torch.Tensor, torch.Tensor, InputMetadata, List[int], List[int],
@@ -262,7 +262,7 @@
                 seq_lens, context_lens, subquery_lens,
                 block_tables, num_chunked_prefill)
 
-    def _prepare_decode_v2( 
+    def _prepare_decode( 
         self,
         seq_group_metadata_list: List[SequenceGroupMetadata],
     ) -> Tuple[torch.Tensor, torch.Tensor, InputMetadata, List[int], List[int],
@@ -321,10 +321,7 @@
             not self.model_config.enforce_eager
             and batch_size <= _BATCH_SIZES_TO_CAPTURE[-1]
             and max_context_len <= self.max_context_len_to_capture)
-        if use_captured_graph:
-            batch_size = _get_graph_batch_size(batch_size)
-
-<<<<<<< HEAD
+
         return (input_tokens, input_positions, slot_mapping, context_lens,
                 block_tables, lora_index_mapping, lora_prompt_mapping,
                 lora_requests, use_captured_graph)
@@ -407,12 +404,12 @@
         (input_tokens, input_positions, slot_mapping, lora_index_mapping,
          lora_prompt_mapping, lora_requests, seq_lens, context_lens,
         subquery_lens, block_tables, num_chunked_prefill
-         ) = self._prepare_prompt_v2(prefill_reqs)
+         ) = self._prepare_prompt(prefill_reqs)
 
         (input_tokens_decode, input_positions_decode, slot_mapping_decode,
          context_lens_decode, block_tables_decode, lora_index_mapping_decode,
          lora_prompt_mapping_decode, lora_requests_decode, use_captured_graph
-         ) = self._prepare_decode_v2(decode_reqs)
+         ) = self._prepare_decode(decode_reqs)
 
         # Cuda graph is used only when there's decoding only
         # requests. Note that chunked prefill also doesn't use
@@ -432,31 +429,6 @@
         lora_index_mapping_decode = _align_if_necessary(lora_index_mapping_decode, pad=0, should_align=use_captured_graph)
         context_lens_decode = _align_if_necessary(context_lens_decode, pad=0, should_align=use_captured_graph)
         block_tables_decode = _align_if_necessary(block_tables_decode, pad=[], should_align=use_captured_graph)
-=======
-        # Pad tokens to better utilize tensor cores although
-        # cuda graph is not enabled.
-        input_tokens = torch.tensor(_align_if_necessary(
-            input_tokens, pad=0, should_align=use_captured_graph),
-                                    dtype=torch.long,
-                                    device=self.device)
-        input_positions = torch.tensor(_align_if_necessary(
-            input_positions, pad=0, should_align=use_captured_graph),
-                                       dtype=torch.long,
-                                       device=self.device)
-        slot_mapping = torch.tensor(_align_if_necessary(
-            slot_mapping, pad=_PAD_SLOT_ID, should_align=use_captured_graph),
-                                    dtype=torch.long,
-                                    device=self.device)
-        context_lens = torch.tensor(_align_if_necessary(
-            context_lens, pad=0, should_align=use_captured_graph),
-                                    dtype=torch.int,
-                                    device=self.device)
-        block_tables = _align_if_necessary(block_tables,
-                                           pad=[],
-                                           should_align=use_captured_graph)
-        lora_index_mapping = _align_if_necessary(
-            lora_index_mapping, pad=0, should_align=use_captured_graph)
->>>>>>> 3ad5f977
 
         max_subquery_len = max(subquery_lens)
         max_seq_len = max(seq_lens)
