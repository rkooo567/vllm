--- conflicted
+++ resolved
@@ -138,6 +138,8 @@
         context_lens: List[int] = []
         subquery_lens: List[int] = []
         prefix_block_tables: List[List[int]] = []
+        # Whether or not if any seq_group has prefix cached.
+        prefix_enabled = False
         # print("SANG-TODO # of requests (seq_group_metadata_list): ",
         #       len(seq_group_metadata_list))
         for seq_group_metadata in seq_group_metadata_list:
@@ -150,16 +152,7 @@
             prompt_tokens = seq_data.get_token_ids()
             prompt_len = len(prompt_tokens)
             prompt_lens.append(prompt_len)
-<<<<<<< HEAD
-            prefix_len = 0
-            prefix = seq_group_metadata.prefix
-            # print("SANG-TODO prefix, ", prefix)
-            if prefix is not None and prefix.computed:
-                prefix_len = prefix.get_length()
-                prompt_tokens = prompt_tokens[prefix_len:]
-                prefix_block_tables.append(prefix.get_block_numbers())
-                context_len = prefix_len
-=======
+
             computed_len = 0
 
             # NOTE: This only works for oooooooxxx style attention.
@@ -170,23 +163,18 @@
                 computed_len = len(computed_block_nums) * self.block_size
                 prompt_tokens = prompt_tokens[computed_len:]
                 prefix_block_tables.append(computed_block_nums)
->>>>>>> d65fac27
+                context_len = computed_len
+                prefix_enabled = True
             else:
-                prefix_block_tables.append([])
                 if seq_group_metadata.block_tables is None:
                     prefix_block_tables.append([])
                 else:
                     prefix_block_tables.append(
                         seq_group_metadata.block_tables[seq_id])
                 context_len = prompt_len
-            # actual prompt lens
-<<<<<<< HEAD
+
             context_lens.append(context_len)
-            subquery_lens.append(prompt_len - prefix_len)
-=======
-            context_lens.append(computed_len)
             subquery_lens.append(prompt_len - computed_len)
->>>>>>> d65fac27
 
             input_tokens.append(prompt_tokens)
             # NOTE(woosuk): Here we assume that the first token in the prompt
@@ -287,8 +275,7 @@
                                        use_cuda_graph=False,
                                        kv_cache_dtype=self.kv_cache_dtype,
                                        flash_style=self.flash_style,
-                                       prefix_enabled=prefix is not None
-                                       and prefix.computed)
+                                       prefix_enabled=prefix_enabled)
         return (input_tokens, input_positions, input_metadata, prompt_lens,
                 subquery_lens, lora_index_mapping, lora_prompt_mapping,
                 lora_requests)
