cmake >= 3.21
ninja  # For faster builds.
psutil
sentencepiece  # Required for LLaMA tokenizer.
numpy < 2.0.0
requests
tqdm
py-cpuinfo
transformers >= 4.43.2  # Required for Chameleon and Llama 3.1 hotfox.
tokenizers >= 0.19.1  # Required for Llama 3.
fastapi
aiohttp
openai
uvicorn[standard]
pydantic >= 2.0  # Required for OpenAI server.
pillow  # Required for image processing
prometheus_client >= 0.18.0
prometheus-fastapi-instrumentator >= 7.0.0
tiktoken >= 0.6.0  # Required for DBRX tokenizer
lm-format-enforcer == 0.10.3
outlines >= 0.0.43, < 0.1 # Requires torch >= 2.1.0
typing_extensions >= 4.10
filelock >= 3.10.4 # filelock starts to support `mode` argument from 3.10.4
pyzmq
<<<<<<< HEAD
msgspec
=======
gguf == 0.9.1
>>>>>>> baa24025
<|MERGE_RESOLUTION|>--- conflicted
+++ resolved
@@ -22,8 +22,5 @@
 typing_extensions >= 4.10
 filelock >= 3.10.4 # filelock starts to support `mode` argument from 3.10.4
 pyzmq
-<<<<<<< HEAD
 msgspec
-=======
-gguf == 0.9.1
->>>>>>> baa24025
+gguf == 0.9.1