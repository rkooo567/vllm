--- conflicted
+++ resolved
@@ -65,23 +65,14 @@
     gc.collect()
     torch.cuda.empty_cache()
 
-<<<<<<< HEAD
     flash_attn_model = vllm_runner(
         model,
         dtype=dtype,
-        block_size=block_size,
-        flash_style=True,
+        # block_size=block_size,
+        # flash_style=True,
         max_chunked_prefill_len=max_chunked_prefill_len,
         max_num_prompt_seqs=max_num_prompt_seqs,
         tensor_parallel_size=tensor_parallel_size)
-=======
-    flash_attn_model = vllm_runner(model,
-                                   dtype=dtype)
-                                #    flash_style=True,
-                                #    block_size=block_size)
-    flash_attn_output_by_batches = []
-    # flash_attn_output_by_batches.extend(flash_attn_model.generate_greedy(TEST_PROMPTS, max_tokens))
->>>>>>> 3bac9af4
     flash_attn_output_by_batches = []
     for i in range(10):
         prompts = [TEST_PROMPTS[j % len(TEST_PROMPTS)] for j in range(i)]
