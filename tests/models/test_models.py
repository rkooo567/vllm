"""Compare the outputs of HF and vLLM when using greedy sampling.

This test only tests small models. Big models such as 7B should be tested from
test_big_models.py because it could use a larger instance to run tests.

Run `pytest tests/models/test_models.py`.
"""
import pytest

MODELS = [
    "facebook/opt-125m",
<<<<<<< HEAD
    # "gpt2",
    # "bigcode/tiny_starcoder_py",
    # "EleutherAI/pythia-70m",
    # "bigscience/bloom-560m",
    # "microsoft/phi-2",
    # "stabilityai/stablelm-3b-4e1t",
=======
    "gpt2",
    "bigcode/tiny_starcoder_py",
    "EleutherAI/pythia-70m",
    "bigscience/bloom-560m",  # Testing alibi slopes.
    "microsoft/phi-2",
    "stabilityai/stablelm-3b-4e1t",
>>>>>>> f3d0bf75
    # "allenai/OLMo-1B",  # Broken
    # "bigcode/starcoder2-3b",
]


@pytest.mark.parametrize("model", MODELS)
@pytest.mark.parametrize("dtype", ["float"])
@pytest.mark.parametrize("max_tokens", [96])
def test_models(
    hf_runner,
    vllm_runner,
    example_prompts,
    model: str,
    dtype: str,
    max_tokens: int,
) -> None:
    # To pass the small model tests, we need full precision.
    assert dtype == "float"

    hf_model = hf_runner(model, dtype=dtype)
    hf_outputs = hf_model.generate_greedy(example_prompts, max_tokens)
    del hf_model

    vllm_model = vllm_runner(model, dtype=dtype)
    vllm_outputs = vllm_model.generate_greedy(example_prompts, max_tokens)
    del vllm_model

    for i in range(len(example_prompts)):
        hf_output_ids, hf_output_str = hf_outputs[i]
        vllm_output_ids, vllm_output_str = vllm_outputs[i]
        assert hf_output_str == vllm_output_str, (
            f"Test{i}:\nHF: {hf_output_str!r}\nvLLM: {vllm_output_str!r}")
        assert hf_output_ids == vllm_output_ids, (
            f"Test{i}:\nHF: {hf_output_ids}\nvLLM: {vllm_output_ids}")<|MERGE_RESOLUTION|>--- conflicted
+++ resolved
@@ -9,21 +9,12 @@
 
 MODELS = [
     "facebook/opt-125m",
-<<<<<<< HEAD
     # "gpt2",
     # "bigcode/tiny_starcoder_py",
     # "EleutherAI/pythia-70m",
-    # "bigscience/bloom-560m",
+    # "bigscience/bloom-560m",  # Testing alibi slopes.
     # "microsoft/phi-2",
     # "stabilityai/stablelm-3b-4e1t",
-=======
-    "gpt2",
-    "bigcode/tiny_starcoder_py",
-    "EleutherAI/pythia-70m",
-    "bigscience/bloom-560m",  # Testing alibi slopes.
-    "microsoft/phi-2",
-    "stabilityai/stablelm-3b-4e1t",
->>>>>>> f3d0bf75
     # "allenai/OLMo-1B",  # Broken
     # "bigcode/starcoder2-3b",
 ]
