--- conflicted
+++ resolved
@@ -19,13 +19,9 @@
 from ..utils import multi_gpu_test
 
 MODELS = [
-<<<<<<< HEAD
     "facebook/opt-125m",
+    # "google/gemma-2-2b-it",
     # "meta-llama/Llama-3.2-1B",
-=======
-    "google/gemma-2-2b-it",
-    "meta-llama/Llama-3.2-1B",
->>>>>>> 9db713a1
 ]
 
 TARGET_TEST_SUITE = os.environ.get("TARGET_TEST_SUITE", "L4")
@@ -75,19 +71,11 @@
     with hf_runner(model, dtype=dtype) as hf_model:
         hf_outputs = hf_model.generate_greedy(example_prompts, max_tokens)
 
-<<<<<<< HEAD
-    with vllm_runner(model,
-                     dtype=dtype,
-                     enforce_eager=enforce_eager,
-                     gpu_memory_utilization=0.7,
-                     worker_use_ray=True) as vllm_model:
-=======
     with VllmRunner(model,
                     max_model_len=8192,
                     dtype=dtype,
                     enforce_eager=enforce_eager,
                     gpu_memory_utilization=0.7) as vllm_model:
->>>>>>> 9db713a1
         vllm_outputs = vllm_model.generate_greedy(example_prompts, max_tokens)
 
     check_outputs_equal(
