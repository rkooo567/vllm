# formatting
yapf==0.32.0
toml==0.10.2
tomli==2.0.1
ruff==0.1.5
codespell==2.2.6
isort==5.13.2

# type checking
mypy==1.9.0
types-PyYAML
types-requests
types-setuptools

# testing
pytest
# tensorizer==2.9.0a0
pytest-forked
pytest-asyncio
pytest-rerunfailures
pytest-shard
httpx
einops # required for MPT
requests
ray
peft
<<<<<<< HEAD
# awscli
# ai2-olmo # required for OLMo
=======
awscli
>>>>>>> df29793d

# Benchmarking
aiohttp

# Multimodal
pillow<|MERGE_RESOLUTION|>--- conflicted
+++ resolved
@@ -24,12 +24,8 @@
 requests
 ray
 peft
-<<<<<<< HEAD
-# awscli
-# ai2-olmo # required for OLMo
-=======
 awscli
->>>>>>> df29793d
+ai2-olmo # required for OLMo
 
 # Benchmarking
 aiohttp
